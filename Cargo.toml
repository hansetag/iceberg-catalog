--- conflicted
+++ resolved
@@ -28,13 +28,8 @@
 url = { version = "^2.5", features = ["serde"] }
 uuid = { version = "^1.6", features = ["serde", "v4", "v7"] }
 reqwest = { version = "^0.12", default-features = false, features = ["json", "rustls-tls"] }
-<<<<<<< HEAD
 iceberg = { git = "https://github.com/hansetag/iceberg-rust.git", branch = "tp/azdls" }
-typed-builder = "^0.18"
-=======
-iceberg = { git = "https://github.com/hansetag/iceberg-rust.git", branch = "tp/pub-viewmetabuilder-rustls" }
 typed-builder = "^0.19.1"
->>>>>>> 2f4e67cd
 strum_macros = "^0.26"
 axum = { version = "^0.7" }
 axum-prometheus = "0.7.0"
