--- conflicted
+++ resolved
@@ -115,16 +115,14 @@
       start_period: 15s
     networks:
       iceberg_net:
-<<<<<<< HEAD
+    ports:
+      - "9000:9000"
+      - "9001:9001"
+
   starrocks:
     image: starrocks/allin1-ubuntu:3.3.2
     networks:
       iceberg_net:
 
-=======
-    ports:
-      - "9000:9000"
-      - "9001:9001"
->>>>>>> 21356005
 networks:
   iceberg_net: