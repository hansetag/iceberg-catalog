use anyhow::{Context, Error};
use async_nats::ServerAddr;
use clap::{Parser, Subcommand};
use iceberg_catalog::service::contract_verification::ContractVerifiers;
use iceberg_catalog::service::event_publisher::{
    CloudEventBackend, CloudEventsPublisher, CloudEventsPublisherBackgroundTask, Message,
    NatsBackend,
};
use iceberg_catalog::{
    implementations::{
        postgres::{Catalog, CatalogState, SecretsState, SecretsStore},
        AllowAllAuthState, AllowAllAuthZHandler,
    },
    service::router::{new_full_router, serve as service_serve},
    CONFIG,
};
use reqwest::Url;
use std::sync::Arc;
use tracing_subscriber::filter::LevelFilter;
use tracing_subscriber::EnvFilter;

#[derive(Parser)]
#[command(version, about, long_about = None)]
struct Cli {
    #[command(subcommand)]
    command: Option<Commands>,
}

#[derive(Subcommand)]
enum Commands {
    /// Migrate the database
    Migrate {},
    /// Run the server - The database must be migrated before running the server
    Serve {},
    /// Check the health of the server
    Healthcheck {},
}

<<<<<<< HEAD
=======
async fn serve(bind_addr: std::net::SocketAddr) -> Result<(), anyhow::Error> {
    let read_pool = iceberg_catalog::implementations::postgres::get_reader_pool().await?;
    let write_pool = iceberg_catalog::implementations::postgres::get_writer_pool().await?;

    let catalog_state = CatalogState {
        read_pool: read_pool.clone(),
        write_pool: write_pool.clone(),
    };
    let secrets_state = SecretsState {
        read_pool,
        write_pool,
    };

    let mut cloud_event_sinks = vec![];

    if let Some(nat_addr) = &CONFIG.nats_address {
        tracing::info!("Running with nats publisher, connecting to: {nat_addr}");
        let nats_publisher = NatsBackend {
            client: async_nats::connect(
                ServerAddr::from_url(nat_addr.clone())
                    .context("Converting nats URL to ServerAddr failed.")?,
            )
            .await
            .context("Connecting to nats server failed.")?,
            topic: CONFIG
                .nats_topic
                .clone()
                .ok_or(anyhow::anyhow!("Missing nats topic."))?,
        };
        cloud_event_sinks
            .push(Arc::new(nats_publisher) as Arc<dyn CloudEventBackend + Sync + Send>);
    } else {
        tracing::info!("Running without publisher.");
    };

    // TODO: what about this magic number
    let (tx, rx) = tokio::sync::mpsc::channel(1000);

    let x = CloudEventsPublisherBackgroundTask {
        source: rx,
        sinks: cloud_event_sinks,
    };
    let listener = tokio::net::TcpListener::bind(bind_addr).await?;
    let router = new_full_router::<
        Catalog,
        Catalog,
        AllowAllAuthZHandler,
        AllowAllAuthZHandler,
        SecretsStore,
    >(
        AllowAllAuthState,
        catalog_state,
        secrets_state,
        CloudEventsPublisher::new(tx.clone()),
        ContractVerifiers::new(vec![]),
    );

    let publisher_handle = tokio::task::spawn(async move {
        match x.publish().await {
            Ok(_) => tracing::info!("Exiting publisher task"),
            Err(e) => tracing::error!("Publisher task failed: {e}"),
        };
    });

    service_serve(listener, router).await?;

    tracing::debug!("Sending shutdown signal to event publisher.");
    tx.send(Message::Shutdown).await?;
    publisher_handle.await?;

    Ok(())
}

>>>>>>> f5f41859
#[tokio::main]
async fn main() -> anyhow::Result<()> {
    let cli = Cli::parse();

    tracing_subscriber::fmt()
        .json()
        .flatten_event(true)
        .with_current_span(true)
        .with_file(true)
        .with_line_number(true)
        .with_env_filter(
            EnvFilter::builder()
                .with_default_directive(LevelFilter::INFO.into())
                .from_env_lossy(),
        )
        .init();

    match cli.command {
        Some(Commands::Migrate {}) => {
            println!("Migrating database...");
            let write_pool = iceberg_catalog::implementations::postgres::get_writer_pool().await?;

            // This embeds database migrations in the application binary so we can ensure the database
            // is migrated correctly on startup
            iceberg_catalog::implementations::postgres::migrate(&write_pool).await?;
            println!("Database migration complete.");
        }
        Some(Commands::Serve {}) => {
            println!("Starting server on 0.0.0.0:8080...");
            let bind_addr = std::net::SocketAddr::from(([0, 0, 0, 0], 8080));
            serve(bind_addr).await?;
        }
        Some(Commands::Healthcheck {}) => {
            println!("Checking health...");
            let client = reqwest::Client::new();
            let response = client.get("http://localhost:8080/health").send().await?;
            let status = response.status();
            // Fail with an error if the server is not healthy
            if !status.is_success() {
                eprintln!("Server is not healthy: {}", status);
                std::process::exit(1);
            } else {
                println!("Server is healthy.");
            }
        }
        None => {
            // Error out if no subcommand is provided.
            eprintln!("No subcommand provided. Use --help for more information.");
        }
    }

    Ok(())
}

async fn serve(bind_addr: std::net::SocketAddr) -> Result<(), anyhow::Error> {
    let read_pool = iceberg_catalog::implementations::postgres::get_reader_pool().await?;
    let write_pool = iceberg_catalog::implementations::postgres::get_writer_pool().await?;

    let catalog_state = CatalogState {
        read_pool: read_pool.clone(),
        write_pool: write_pool.clone(),
    };
    let secrets_state = SecretsState {
        read_pool,
        write_pool,
    };

    let mut cloud_event_sinks = vec![];

    if let Some(nat_addr) = &CONFIG.nats_address {
        let nats_publisher = build_nats_client(nat_addr).await?;
        cloud_event_sinks.push(Arc::new(nats_publisher) as Arc<dyn CloudEventSink + Sync + Send>);
    } else {
        tracing::info!("Running without publisher.");
    };

    let listener = tokio::net::TcpListener::bind(bind_addr).await?;
    let router = new_full_router::<
        Catalog,
        Catalog,
        AllowAllAuthZHandler,
        AllowAllAuthZHandler,
        SecretsStore,
    >(
        AllowAllAuthState,
        catalog_state,
        secrets_state,
        CloudEventsPublisher {
            sinks: cloud_event_sinks,
        },
        ContractVerifiers::new(vec![]),
    );

    service_serve(listener, router).await?;

    Ok(())
}

async fn build_nats_client(nat_addr: &Url) -> Result<NatsPublisher, Error> {
    tracing::info!("Running with nats publisher, connecting to: {nat_addr}");
    let mut nats_builder = async_nats::ConnectOptions::new();

    let builder = if let Some(file) = &CONFIG.nats_creds_file {
        nats_builder.credentials_file(file).await?
    } else {
        nats_builder
    };

    let builder = if let (Some(user), Some(pw)) = (&CONFIG.nats_user, &CONFIG.nats_password) {
        builder.user_and_password(user.clone(), pw.clone())
    } else {
        builder
    };

    let nats_publisher = NatsPublisher {
        client: builder.connect(nat_addr.to_string()).await?,
        topic: CONFIG
            .nats_topic
            .clone()
            .ok_or(anyhow::anyhow!("Missing nats topic."))?,
    };
    Ok(nats_publisher)
}<|MERGE_RESOLUTION|>--- conflicted
+++ resolved
@@ -36,8 +36,6 @@
     Healthcheck {},
 }
 
-<<<<<<< HEAD
-=======
 async fn serve(bind_addr: std::net::SocketAddr) -> Result<(), anyhow::Error> {
     let read_pool = iceberg_catalog::implementations::postgres::get_reader_pool().await?;
     let write_pool = iceberg_catalog::implementations::postgres::get_writer_pool().await?;
@@ -54,21 +52,8 @@
     let mut cloud_event_sinks = vec![];
 
     if let Some(nat_addr) = &CONFIG.nats_address {
-        tracing::info!("Running with nats publisher, connecting to: {nat_addr}");
-        let nats_publisher = NatsBackend {
-            client: async_nats::connect(
-                ServerAddr::from_url(nat_addr.clone())
-                    .context("Converting nats URL to ServerAddr failed.")?,
-            )
-            .await
-            .context("Connecting to nats server failed.")?,
-            topic: CONFIG
-                .nats_topic
-                .clone()
-                .ok_or(anyhow::anyhow!("Missing nats topic."))?,
-        };
-        cloud_event_sinks
-            .push(Arc::new(nats_publisher) as Arc<dyn CloudEventBackend + Sync + Send>);
+        let nats_publisher = build_nats_client(nat_addr).await?;
+        cloud_event_sinks.push(Arc::new(nats_publisher) as Arc<dyn CloudEventBackend + Sync + Send>);
     } else {
         tracing::info!("Running without publisher.");
     };
@@ -111,7 +96,6 @@
     Ok(())
 }
 
->>>>>>> f5f41859
 #[tokio::main]
 async fn main() -> anyhow::Result<()> {
     let cli = Cli::parse();
@@ -166,51 +150,8 @@
     Ok(())
 }
 
-async fn serve(bind_addr: std::net::SocketAddr) -> Result<(), anyhow::Error> {
-    let read_pool = iceberg_catalog::implementations::postgres::get_reader_pool().await?;
-    let write_pool = iceberg_catalog::implementations::postgres::get_writer_pool().await?;
 
-    let catalog_state = CatalogState {
-        read_pool: read_pool.clone(),
-        write_pool: write_pool.clone(),
-    };
-    let secrets_state = SecretsState {
-        read_pool,
-        write_pool,
-    };
-
-    let mut cloud_event_sinks = vec![];
-
-    if let Some(nat_addr) = &CONFIG.nats_address {
-        let nats_publisher = build_nats_client(nat_addr).await?;
-        cloud_event_sinks.push(Arc::new(nats_publisher) as Arc<dyn CloudEventSink + Sync + Send>);
-    } else {
-        tracing::info!("Running without publisher.");
-    };
-
-    let listener = tokio::net::TcpListener::bind(bind_addr).await?;
-    let router = new_full_router::<
-        Catalog,
-        Catalog,
-        AllowAllAuthZHandler,
-        AllowAllAuthZHandler,
-        SecretsStore,
-    >(
-        AllowAllAuthState,
-        catalog_state,
-        secrets_state,
-        CloudEventsPublisher {
-            sinks: cloud_event_sinks,
-        },
-        ContractVerifiers::new(vec![]),
-    );
-
-    service_serve(listener, router).await?;
-
-    Ok(())
-}
-
-async fn build_nats_client(nat_addr: &Url) -> Result<NatsPublisher, Error> {
+async fn build_nats_client(nat_addr: &Url) -> Result<NatsBackend, Error> {
     tracing::info!("Running with nats publisher, connecting to: {nat_addr}");
     let mut nats_builder = async_nats::ConnectOptions::new();
 
@@ -226,7 +167,7 @@
         builder
     };
 
-    let nats_publisher = NatsPublisher {
+    let nats_publisher = NatsBackend {
         client: builder.connect(nat_addr.to_string()).await?,
         topic: CONFIG
             .nats_topic
