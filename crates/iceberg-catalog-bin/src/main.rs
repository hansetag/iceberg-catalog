use anyhow::{Context, Error};
use clap::{Parser, Subcommand};
use iceberg_catalog::implementations::postgres::{get_reader_pool, get_writer_pool, ReadWrite};
use iceberg_catalog::service::contract_verification::ContractVerifiers;
use iceberg_catalog::service::event_publisher::{
    CloudEventBackend, CloudEventsPublisher, CloudEventsPublisherBackgroundTask, Message,
    NatsBackend,
};
use iceberg_catalog::service::health::{
    HealthExt, HealthState, HealthStatus, ServiceHealthProvider,
};
use iceberg_catalog::service::token_verification::Verifier;
use iceberg_catalog::{
    api::router::{new_full_router, serve as service_serve},
    implementations::{
        postgres::{Catalog, CatalogState, SecretsState, SecretsStore},
        AllowAllAuthState, AllowAllAuthZHandler,
    },
    CONFIG,
};
use reqwest::Url;
use std::sync::Arc;
use tracing_subscriber::filter::LevelFilter;
use tracing_subscriber::EnvFilter;

#[derive(Parser)]
#[command(version, about, long_about = None)]
struct Cli {
    #[command(subcommand)]
    command: Option<Commands>,
}

#[derive(Subcommand)]
enum Commands {
    /// Migrate the database
    Migrate {},
    /// Migrate the database
    EnsureMigrate {},
    /// Run the server - The database must be migrated before running the server
    Serve {},
    /// Check the health of the server
    Healthcheck {
        #[clap(
            default_value = "false",
            short = 'a',
            help = "Check all services, implies -d and -s."
        )]
        check_all: bool,
        #[clap(
            default_value = "false",
            short = 'd',
            help = "Only test DB connection, requires postgres env values.",
            conflicts_with("check_all")
        )]
        check_db: bool,
        #[clap(
            default_value = "false",
            short = 's',
            help = "Check health endpoint.",
            conflicts_with("check_all")
        )]
        check_server: bool,
    },
    /// Print the version of the server
    Version {},
}

async fn serve(bind_addr: std::net::SocketAddr) -> Result<(), anyhow::Error> {
    let read_pool = iceberg_catalog::implementations::postgres::get_reader_pool().await?;
    let write_pool = iceberg_catalog::implementations::postgres::get_writer_pool().await?;

    let catalog_state = CatalogState::from_pools(read_pool.clone(), write_pool.clone());
    let secrets_state = SecretsState::from_pools(read_pool, write_pool);
    let auth_state = AllowAllAuthState;

    let health_provider = ServiceHealthProvider::new(
        vec![
            ("catalog", Arc::new(catalog_state.clone())),
            ("secrets", Arc::new(secrets_state.clone())),
            ("auth", Arc::new(auth_state.clone())),
        ],
        CONFIG.health_check_frequency_seconds,
        CONFIG.health_check_jitter_millis,
    );
    health_provider.spawn_health_checks().await;

    let mut cloud_event_sinks = vec![];

    if let Some(nat_addr) = &CONFIG.nats_address {
        let nats_publisher = build_nats_client(nat_addr).await?;
        cloud_event_sinks
            .push(Arc::new(nats_publisher) as Arc<dyn CloudEventBackend + Sync + Send>);
    } else {
        tracing::info!("Running without publisher.");
    };

    // TODO: what about this magic number
    let (tx, rx) = tokio::sync::mpsc::channel(1000);

    let x = CloudEventsPublisherBackgroundTask {
        source: rx,
        sinks: cloud_event_sinks,
    };
    let listener = tokio::net::TcpListener::bind(bind_addr).await?;
    let router = new_full_router::<
        Catalog,
        Catalog,
        AllowAllAuthZHandler,
        AllowAllAuthZHandler,
        SecretsStore,
    >(
        auth_state,
        catalog_state,
        secrets_state,
        CloudEventsPublisher::new(tx.clone()),
        ContractVerifiers::new(vec![]),
        if let Some(uri) = CONFIG.openid_provider_uri.clone() {
            Some(Verifier::new(uri).await?)
        } else {
            None
        },
        health_provider,
    );

    let publisher_handle = tokio::task::spawn(async move {
        match x.publish().await {
            Ok(_) => tracing::info!("Exiting publisher task"),
            Err(e) => tracing::error!("Publisher task failed: {e}"),
        };
    });

    service_serve(listener, router).await?;

    tracing::debug!("Sending shutdown signal to event publisher.");
    tx.send(Message::Shutdown).await?;
    publisher_handle.await?;

    Ok(())
}

#[tokio::main]
async fn main() -> anyhow::Result<()> {
    let cli = Cli::parse();

    tracing_subscriber::fmt()
        .json()
        .flatten_event(true)
        .with_current_span(true)
        .with_file(true)
        .with_line_number(true)
        .with_env_filter(
            EnvFilter::builder()
                .with_default_directive(LevelFilter::INFO.into())
                .from_env_lossy(),
        )
        .init();

    match cli.command {
        Some(Commands::Migrate {}) => {
            print_info();
            println!("Migrating database...");
            let write_pool = iceberg_catalog::implementations::postgres::get_writer_pool().await?;

            // This embeds database migrations in the application binary so we can ensure the database
            // is migrated correctly on startup

            iceberg_catalog::implementations::postgres::migrate(&write_pool).await?;
            println!("Database migration complete.");
        }
        Some(Commands::Serve {}) => {
            print_info();
            tracing::info!("Starting server on 0.0.0.0:{}...", CONFIG.listen_port);
            let bind_addr = std::net::SocketAddr::from(([0, 0, 0, 0], CONFIG.listen_port));
            serve(bind_addr).await?;
        }
<<<<<<< HEAD
        Some(Commands::Healthcheck {}) => {
            println!("Checking health...");
            let client = reqwest::Client::new();
            let response = client
                .get(format!("http://localhost:{}/health", CONFIG.listen_port))
                .send()
                .await?;
            let status = response.status();
            // Fail with an error if the server is not healthy
            if !status.is_success() {
                eprintln!("Server is not healthy: {}", status);
                std::process::exit(1);
            } else {
                println!("Server is healthy.");
=======
        Some(Commands::Healthcheck {
            check_all,
            mut check_db,
            mut check_server,
        }) => {
            check_db |= check_all;
            check_server |= check_all;

            tracing::info!("Checking health...");
            if check_db {
                match db_health_check().await {
                    Ok(_) => {
                        tracing::info!("Database is healthy.");
                    }
                    Err(details) => {
                        tracing::info!(?details, "Database is not healthy.");
                        std::process::exit(1);
                    }
                };
            };

            if check_server {
                let client = reqwest::Client::new();
                let response = client.get("http://localhost:8080/health").send().await?;

                let status = response.status();
                if !status.is_success() {
                    tracing::info!("Server is not healthy: StatusCode: '{}'", status);
                    std::process::exit(1);
                }
                let body = response.json::<HealthState>().await?;
                // Fail with an error if the server is not healthy
                if !matches!(body.health, HealthStatus::Healthy) {
                    tracing::info!(?body, "Server is not healthy: StatusCode: '{}'", status,);
                    std::process::exit(1);
                } else {
                    tracing::info!("Server is healthy.");
                }
>>>>>>> 3bf4d4c9
            }
        }
        Some(Commands::Version {}) => {
            println!("{}", env!("CARGO_PKG_VERSION"));
        }
        None => {
            // Error out if no subcommand is provided.
            eprintln!("No subcommand provided. Use --help for more information.");
        }
        Some(Commands::EnsureMigrate {}) => {
            print_info();
            tracing::info!("Checking if database is migrated...");

            let read_pool = iceberg_catalog::implementations::postgres::get_reader_pool().await?;
            iceberg_catalog::implementations::postgres::ensure_migrations_applied(&read_pool)
                .await?;

            tracing::info!("Database migration complete.");
        }
    }

    Ok(())
}

async fn db_health_check() -> anyhow::Result<()> {
    let reader = get_reader_pool()
        .await
        .with_context(|| "Read pool failed.")?;
    let writer = get_writer_pool()
        .await
        .with_context(|| "Write pool failed.")?;

    let db = ReadWrite::from_pools(reader.clone(), writer.clone());
    db.update_health().await;
    db.health().await;
    let mut db_healthy = true;

    for h in db.health().await {
        tracing::info!("{:?}", h);
        db_healthy = db_healthy && matches!(h.status(), HealthStatus::Healthy);
    }
    if db_healthy {
        Ok(())
    } else {
        Err(anyhow::anyhow!("Database is not healthy."))
    }
}

fn print_info() {
    println!("Iceberg Catalog Version: {}", env!("CARGO_PKG_VERSION"));
}

async fn build_nats_client(nat_addr: &Url) -> Result<NatsBackend, Error> {
    tracing::info!("Running with nats publisher, connecting to: {nat_addr}");
    let builder = async_nats::ConnectOptions::new();

    let builder = if let Some(file) = &CONFIG.nats_creds_file {
        builder.credentials_file(file).await?
    } else {
        builder
    };

    let builder = if let (Some(user), Some(pw)) = (&CONFIG.nats_user, &CONFIG.nats_password) {
        builder.user_and_password(user.clone(), pw.clone())
    } else {
        builder
    };

    let builder = if let Some(token) = &CONFIG.nats_token {
        builder.token(token.clone())
    } else {
        builder
    };

    let nats_publisher = NatsBackend {
        client: builder.connect(nat_addr.to_string()).await?,
        topic: CONFIG
            .nats_topic
            .clone()
            .ok_or(anyhow::anyhow!("Missing nats topic."))?,
    };
    Ok(nats_publisher)
}<|MERGE_RESOLUTION|>--- conflicted
+++ resolved
@@ -173,22 +173,6 @@
             let bind_addr = std::net::SocketAddr::from(([0, 0, 0, 0], CONFIG.listen_port));
             serve(bind_addr).await?;
         }
-<<<<<<< HEAD
-        Some(Commands::Healthcheck {}) => {
-            println!("Checking health...");
-            let client = reqwest::Client::new();
-            let response = client
-                .get(format!("http://localhost:{}/health", CONFIG.listen_port))
-                .send()
-                .await?;
-            let status = response.status();
-            // Fail with an error if the server is not healthy
-            if !status.is_success() {
-                eprintln!("Server is not healthy: {}", status);
-                std::process::exit(1);
-            } else {
-                println!("Server is healthy.");
-=======
         Some(Commands::Healthcheck {
             check_all,
             mut check_db,
@@ -212,8 +196,10 @@
 
             if check_server {
                 let client = reqwest::Client::new();
-                let response = client.get("http://localhost:8080/health").send().await?;
-
+                let response = client
+                    .get(format!("http://localhost:{}/health", CONFIG.listen_port))
+                    .send()
+                    .await?;
                 let status = response.status();
                 if !status.is_success() {
                     tracing::info!("Server is not healthy: StatusCode: '{}'", status);
@@ -227,7 +213,6 @@
                 } else {
                     tracing::info!("Server is healthy.");
                 }
->>>>>>> 3bf4d4c9
             }
         }
         Some(Commands::Version {}) => {
