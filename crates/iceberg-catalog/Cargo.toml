[package]
name = "iceberg-catalog"
resolver = "2"
version = { workspace = true }
edition = { workspace = true }
homepage = { workspace = true }
repository = { workspace = true }
rust-version = { workspace = true }
license = { workspace = true }
description = """
Implementation of the Iceberg REST Catalog server.
"""

[features]
default = ["all"]
all = ["sqlx-postgres", "api", "s3-signer", "router"]
sqlx-postgres = ["sqlx"]
sqlx-postgres-secrets = ["sqlx"]
sqlx = ["dep:sqlx"]
api = ["dep:axum"]
s3-signer = ["dep:aws-sigv4", "dep:aws-credential-types"]
router = ["dep:tower-http", "tokio"]

[dependencies]
anyhow = { workspace = true }
async-nats = { workspace = true }
async-trait = { workspace = true }
aws-credential-types = { version = "^1.2", optional = true }
aws-sigv4 = { version = "^1.2", optional = true }
axum = { workspace = true, optional = true }
axum-extra = { version = "0.9.3", features = ["typed-header"] }
chrono = { workspace = true }
clap = { workspace = true, features = ["derive", "env"] }
cloudevents-sdk = { version = "0.7.0" }
derive_more = { workspace = true }
flate2 = { workspace = true }
futures = { workspace = true }
hostname = { workspace = true }
http = { workspace = true }
iceberg = { workspace = true }
iceberg-ext = { path = "../iceberg-ext", features = ["axum"] }
jsonwebtoken = "9.3.0"
jwks_client_rs.workspace = true
lazy_static = { workspace = true }
<<<<<<< HEAD
reqwest.workspace = true
=======
>>>>>>> c53d651d
serde = { workspace = true }
serde_json = { workspace = true, features = ["preserve_order"] }
sqlx = { workspace = true, optional = true }
strum = { workspace = true }
strum_macros = { workspace = true }
tokio = { workspace = true, optional = true }
tower = { workspace = true }
tower-http = { workspace = true, optional = true, features = ["default", "request-id", "util"] }
tracing = { workspace = true }
url = { workspace = true }
urlencoding = { workspace = true }
utoipa = { workspace = true, features = ["uuid"] }
uuid = { workspace = true }
veil = { workspace = true }

[dev-dependencies]
http-body-util = { workspace = true }
tokio = { workspace = true }
tower = { workspace = true }<|MERGE_RESOLUTION|>--- conflicted
+++ resolved
@@ -42,10 +42,7 @@
 jsonwebtoken = "9.3.0"
 jwks_client_rs.workspace = true
 lazy_static = { workspace = true }
-<<<<<<< HEAD
-reqwest.workspace = true
-=======
->>>>>>> c53d651d
+reqwest = { workspace = true }
 serde = { workspace = true }
 serde_json = { workspace = true, features = ["preserve_order"] }
 sqlx = { workspace = true, optional = true }
