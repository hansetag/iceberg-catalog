--- conflicted
+++ resolved
@@ -115,10 +115,7 @@
         properties,
     } = request;
 
-<<<<<<< HEAD
     // Gotta trim here since we're doubling location in a) metadata and b) tabular.location
-=======
->>>>>>> fa0863cd
     let location = location
         .ok_or_else(|| {
             ErrorModel::builder()
