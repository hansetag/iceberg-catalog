use iceberg::spec::{SchemaRef, ViewMetadata, ViewVersionRef};
use iceberg_ext::catalog::rest::CreateViewRequest;
use std::collections::{HashMap, HashSet};

use super::{
    namespace::{
        create_namespace, drop_namespace, get_namespace, list_namespaces, namespace_ident_to_id,
        update_namespace_properties,
    },
    tabular::table::{
        commit_table_transaction, create_table, drop_table, get_table_metadata_by_id,
        get_table_metadata_by_s3_location, list_tables, load_table, rename_table,
        table_ident_to_id, table_idents_to_ids,
    },
    warehouse::{
        create_warehouse, delete_warehouse, get_warehouse, list_projects, list_warehouses,
        rename_warehouse, set_warehouse_status, update_storage_profile,
    },
    CatalogState, PostgresTransaction,
};
<<<<<<< HEAD

use crate::implementations::postgres::tabular::view::{
    create_view, create_view_schema, create_view_version, delete_properties, drop_view,
    insert_view_properties, list_views, load_view, rename_view, set_current_view_metadata_version,
    update_metadata_location, view_ident_to_id, CreateViewVersion, ViewVersionResponse,
};
use crate::service::tabular_idents::TabularIdentUuid;
=======
use crate::implementations::postgres::tabular::view::view_ident_to_id;
>>>>>>> 32bd2589
use crate::service::{
    CommitTransactionRequest, CreateNamespaceRequest, CreateNamespaceResponse, CreateTableRequest,
    GetWarehouseResponse, ListNamespacesQuery, ListNamespacesResponse, NamespaceIdent, Result,
    TableIdent, UpdateNamespacePropertiesRequest, UpdateNamespacePropertiesResponse,
    WarehouseStatus,
};
use crate::{
    service::{
        storage::StorageProfile, Catalog, CommitTableResponseExt, CreateTableResponse,
        GetNamespaceResponse, GetTableMetadataResponse, LoadTableResponse, NamespaceIdentUuid,
        ProjectIdent, TableIdentUuid, Transaction, WarehouseIdent,
    },
    SecretIdent,
};

#[async_trait::async_trait]
impl Catalog for super::Catalog {
    type Transaction = PostgresTransaction;
    type State = CatalogState;

    async fn create_warehouse<'a>(
        warehouse_name: String,
        project_id: ProjectIdent,
        storage_profile: StorageProfile,
        storage_secret_id: Option<SecretIdent>,
        transaction: <Self::Transaction as Transaction<CatalogState>>::Transaction<'a>,
    ) -> Result<WarehouseIdent> {
        create_warehouse(
            warehouse_name,
            project_id,
            storage_profile,
            storage_secret_id,
            transaction,
        )
        .await
    }

    async fn get_warehouse<'a>(
        warehouse_id: &WarehouseIdent,
        transaction: <Self::Transaction as Transaction<CatalogState>>::Transaction<'a>,
    ) -> Result<GetWarehouseResponse> {
        get_warehouse(warehouse_id, transaction).await
    }

    async fn get_namespace<'a>(
        warehouse_id: &WarehouseIdent,
        namespace: &NamespaceIdent,
        transaction: <Self::Transaction as Transaction<CatalogState>>::Transaction<'a>,
    ) -> Result<GetNamespaceResponse> {
        get_namespace(warehouse_id, namespace, transaction).await
    }

    async fn list_namespaces(
        warehouse_id: &WarehouseIdent,
        query: &ListNamespacesQuery,
        catalog_state: CatalogState,
    ) -> Result<ListNamespacesResponse> {
        list_namespaces(warehouse_id, query, catalog_state).await
    }

    async fn create_namespace<'a>(
        warehouse_id: &WarehouseIdent,
        request: CreateNamespaceRequest,
        transaction: <Self::Transaction as Transaction<CatalogState>>::Transaction<'a>,
    ) -> Result<CreateNamespaceResponse> {
        create_namespace(warehouse_id, request, transaction).await
    }

    async fn namespace_ident_to_id(
        warehouse_id: &WarehouseIdent,
        namespace: &NamespaceIdent,
        catalog_state: CatalogState,
    ) -> Result<Option<NamespaceIdentUuid>> {
        namespace_ident_to_id(warehouse_id, namespace, catalog_state).await
    }

    async fn drop_namespace<'a>(
        warehouse_id: &WarehouseIdent,
        namespace: &NamespaceIdent,
        transaction: <Self::Transaction as Transaction<CatalogState>>::Transaction<'a>,
    ) -> Result<()> {
        drop_namespace(warehouse_id, namespace, transaction).await
    }

    async fn update_namespace_properties<'a>(
        warehouse_id: &WarehouseIdent,
        namespace: &NamespaceIdent,
        request: UpdateNamespacePropertiesRequest,
        transaction: <Self::Transaction as Transaction<CatalogState>>::Transaction<'a>,
    ) -> Result<UpdateNamespacePropertiesResponse> {
        update_namespace_properties(warehouse_id, namespace, request, transaction).await
    }

    async fn create_table<'a>(
        namespace_id: &NamespaceIdentUuid,
        table: &TableIdent,
        table_id: &TableIdentUuid,
        request: CreateTableRequest,
        // Metadata location may be none if stage-create is true
        metadata_location: Option<&String>,
        transaction: <Self::Transaction as Transaction<CatalogState>>::Transaction<'a>,
    ) -> Result<CreateTableResponse> {
        create_table(
            namespace_id,
            table,
            table_id,
            request,
            metadata_location,
            transaction,
        )
        .await
    }

    async fn list_tables(
        warehouse_id: &WarehouseIdent,
        namespace: &NamespaceIdent,
        include_staged: bool,
        catalog_state: CatalogState,
    ) -> Result<HashMap<TableIdentUuid, TableIdent>> {
        list_tables(warehouse_id, namespace, include_staged, catalog_state).await
    }

    async fn load_table(
        warehouse_id: &WarehouseIdent,
        table: &TableIdent,
        catalog_state: CatalogState,
    ) -> Result<LoadTableResponse> {
        load_table(warehouse_id, table, catalog_state).await
    }

    async fn get_table_metadata_by_id(
        warehouse_id: &WarehouseIdent,
        table: &TableIdentUuid,
        include_staged: bool,
        catalog_state: Self::State,
    ) -> Result<GetTableMetadataResponse> {
        get_table_metadata_by_id(warehouse_id, table, include_staged, catalog_state).await
    }

    async fn get_table_metadata_by_s3_location(
        warehouse_id: &WarehouseIdent,
        location: &str,
        include_staged: bool,
        catalog_state: Self::State,
    ) -> Result<GetTableMetadataResponse> {
        get_table_metadata_by_s3_location(warehouse_id, location, include_staged, catalog_state)
            .await
    }

    async fn table_ident_to_id(
        warehouse_id: &WarehouseIdent,
        table: &TableIdent,
        include_staged: bool,
        catalog_state: Self::State,
    ) -> Result<Option<TableIdentUuid>> {
        table_ident_to_id(
            warehouse_id,
            table,
            include_staged,
            &catalog_state.read_pool,
        )
        .await
    }

    async fn rename_table<'a>(
        warehouse_id: &WarehouseIdent,
        source_id: &TableIdentUuid,
        source: &TableIdent,
        destination: &TableIdent,
        transaction: <Self::Transaction as Transaction<CatalogState>>::Transaction<'a>,
    ) -> Result<()> {
        rename_table(warehouse_id, source_id, source, destination, transaction).await
    }

    async fn drop_table<'a>(
        warehouse_id: &WarehouseIdent,
        table_id: &TableIdentUuid,
        transaction: <Self::Transaction as Transaction<CatalogState>>::Transaction<'a>,
    ) -> Result<()> {
        drop_table(warehouse_id, table_id, transaction).await
    }

    async fn table_idents_to_ids(
        warehouse_id: &WarehouseIdent,
        tables: HashSet<&TableIdent>,
        include_staged: bool,
        catalog_state: Self::State,
    ) -> Result<HashMap<TableIdent, Option<TableIdentUuid>>> {
        table_idents_to_ids(
            warehouse_id,
            tables,
            include_staged,
            &catalog_state.read_pool,
        )
        .await
    }

    async fn commit_table_transaction<'a>(
        warehouse_id: &WarehouseIdent,
        request: CommitTransactionRequest,
        table_ids: &HashMap<TableIdent, TableIdentUuid>,
        transaction: <Self::Transaction as Transaction<CatalogState>>::Transaction<'a>,
    ) -> Result<Vec<CommitTableResponseExt>> {
        commit_table_transaction(warehouse_id, request, table_ids, transaction).await
    }

    // ---------------- Management API ----------------
    async fn list_projects(catalog_state: Self::State) -> Result<HashSet<ProjectIdent>> {
        list_projects(catalog_state).await
    }

    async fn list_warehouses(
        project_id: &ProjectIdent,
        include_inactive: Option<Vec<WarehouseStatus>>,
        warehouse_id_filter: Option<&HashSet<WarehouseIdent>>,
        catalog_state: Self::State,
    ) -> Result<Vec<GetWarehouseResponse>> {
        list_warehouses(
            project_id,
            include_inactive,
            warehouse_id_filter,
            catalog_state,
        )
        .await
    }

    async fn delete_warehouse<'a>(
        warehouse_id: &WarehouseIdent,
        transaction: <Self::Transaction as Transaction<CatalogState>>::Transaction<'a>,
    ) -> Result<()> {
        delete_warehouse(warehouse_id, transaction).await
    }

    async fn rename_warehouse<'a>(
        warehouse_id: &WarehouseIdent,
        new_name: &str,
        transaction: <Self::Transaction as Transaction<CatalogState>>::Transaction<'a>,
    ) -> Result<()> {
        rename_warehouse(warehouse_id, new_name, transaction).await
    }

    async fn set_warehouse_status<'a>(
        warehouse_id: &WarehouseIdent,
        status: WarehouseStatus,
        transaction: <Self::Transaction as Transaction<CatalogState>>::Transaction<'a>,
    ) -> Result<()> {
        set_warehouse_status(warehouse_id, status, transaction).await
    }

    async fn update_storage_profile<'a>(
        warehouse_id: &WarehouseIdent,
        storage_profile: StorageProfile,
        storage_secret_id: Option<SecretIdent>,
        transaction: <Self::Transaction as Transaction<CatalogState>>::Transaction<'a>,
    ) -> Result<()> {
        update_storage_profile(
            warehouse_id,
            storage_profile,
            storage_secret_id,
            transaction,
        )
        .await
    }

<<<<<<< HEAD
    async fn create_view<'a>(
        _: &WarehouseIdent,
        namespace_id: &NamespaceIdentUuid,
        view_id: &TabularIdentUuid,
        view: &TableIdent,
        request: CreateViewRequest,
        metadata_location: &str,
        transaction: <Self::Transaction as Transaction<Self::State>>::Transaction<'a>,
    ) -> Result<ViewMetadata> {
        create_view(
            namespace_id,
            view,
            TableIdentUuid::from(**view_id),
            request,
            metadata_location,
            transaction,
        )
        .await
    }

=======
>>>>>>> 32bd2589
    async fn view_ident_to_id(
        warehouse_id: &WarehouseIdent,
        view: &TableIdent,
        catalog_state: Self::State,
    ) -> Result<Option<TableIdentUuid>> {
        view_ident_to_id(warehouse_id, view, &catalog_state.read_pool).await
    }
<<<<<<< HEAD

    async fn drop_view<'a>(
        warehouse_id: &WarehouseIdent,
        table_id: &TableIdentUuid,
        transaction: <Self::Transaction as Transaction<Self::State>>::Transaction<'a>,
    ) -> Result<()> {
        drop_view(warehouse_id, table_id, transaction).await
    }

    async fn load_view<'a>(
        view_id: TableIdentUuid,
        transaction: <Self::Transaction as Transaction<Self::State>>::Transaction<'a>,
    ) -> Result<ViewMetadata> {
        load_view(&view_id, &mut *transaction).await
    }

    async fn list_views(
        warehouse_id: &WarehouseIdent,
        namespace: &NamespaceIdent,
        catalog_state: Self::State,
    ) -> Result<HashMap<TableIdentUuid, TableIdent>> {
        list_views(warehouse_id, namespace, catalog_state).await
    }

    async fn add_view_schema(
        view_id: &TableIdentUuid,
        schema: SchemaRef,
        transaction: <Self::Transaction as Transaction<Self::State>>::Transaction<'_>,
    ) -> Result<i32> {
        create_view_schema(view_id.into_uuid(), schema, transaction).await
    }

    async fn insert_view_properties(
        view_id: &TableIdentUuid,
        properties: &HashMap<String, String>,
        transaction: <Self::Transaction as Transaction<Self::State>>::Transaction<'_>,
    ) -> Result<()> {
        insert_view_properties(properties, view_id.into_uuid(), transaction).await
    }

    async fn delete_view_properties(
        view_id: &TableIdentUuid,
        keys: &[String],
        transaction: <Self::Transaction as Transaction<Self::State>>::Transaction<'_>,
    ) -> Result<()> {
        delete_properties(view_id.into_uuid(), keys, transaction).await
    }

    async fn create_view_version<'a>(
        view_id: &TableIdentUuid,
        view_version_ref: ViewVersionRef,
        transaction: <Self::Transaction as Transaction<Self::State>>::Transaction<'a>,
    ) -> Result<ViewVersionResponse> {
        create_view_version(
            view_id.into_uuid(),
            CreateViewVersion::Append(view_version_ref),
            transaction,
        )
        .await
    }

    async fn set_current_view_version<'a>(
        view_id: &TableIdentUuid,
        version_id: i64,
        transaction: <Self::Transaction as Transaction<Self::State>>::Transaction<'a>,
    ) -> Result<()> {
        set_current_view_metadata_version(version_id, view_id.into_uuid(), transaction).await
    }

    async fn update_view_metadata_location(
        table_id: &TableIdentUuid,
        metadata_location: &str,
        transaction: <Self::Transaction as Transaction<Self::State>>::Transaction<'_>,
    ) -> Result<()> {
        update_metadata_location(table_id.into_uuid(), metadata_location, transaction).await
    }

    async fn rename_view(
        warehouse_id: &WarehouseIdent,
        source_id: &TableIdentUuid,
        source: &TableIdent,
        destination: &TableIdent,
        transaction: <Self::Transaction as Transaction<Self::State>>::Transaction<'_>,
    ) -> Result<()> {
        rename_view(warehouse_id, source_id, source, destination, transaction).await
    }
=======
>>>>>>> 32bd2589
}<|MERGE_RESOLUTION|>--- conflicted
+++ resolved
@@ -18,17 +18,13 @@
     },
     CatalogState, PostgresTransaction,
 };
-<<<<<<< HEAD
-
 use crate::implementations::postgres::tabular::view::{
     create_view, create_view_schema, create_view_version, delete_properties, drop_view,
     insert_view_properties, list_views, load_view, rename_view, set_current_view_metadata_version,
     update_metadata_location, view_ident_to_id, CreateViewVersion, ViewVersionResponse,
 };
 use crate::service::tabular_idents::TabularIdentUuid;
-=======
-use crate::implementations::postgres::tabular::view::view_ident_to_id;
->>>>>>> 32bd2589
+
 use crate::service::{
     CommitTransactionRequest, CreateNamespaceRequest, CreateNamespaceResponse, CreateTableRequest,
     GetWarehouseResponse, ListNamespacesQuery, ListNamespacesResponse, NamespaceIdent, Result,
@@ -293,7 +289,6 @@
         .await
     }
 
-<<<<<<< HEAD
     async fn create_view<'a>(
         _: &WarehouseIdent,
         namespace_id: &NamespaceIdentUuid,
@@ -314,8 +309,6 @@
         .await
     }
 
-=======
->>>>>>> 32bd2589
     async fn view_ident_to_id(
         warehouse_id: &WarehouseIdent,
         view: &TableIdent,
@@ -323,7 +316,6 @@
     ) -> Result<Option<TableIdentUuid>> {
         view_ident_to_id(warehouse_id, view, &catalog_state.read_pool).await
     }
-<<<<<<< HEAD
 
     async fn drop_view<'a>(
         warehouse_id: &WarehouseIdent,
@@ -410,6 +402,4 @@
     ) -> Result<()> {
         rename_view(warehouse_id, source_id, source, destination, transaction).await
     }
-=======
->>>>>>> 32bd2589
 }