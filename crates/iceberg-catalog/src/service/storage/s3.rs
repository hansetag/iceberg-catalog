#![allow(clippy::module_name_repetitions)]

use crate::{
    catalog::compression_codec::CompressionCodec,
    service::{storage::TestMetadata, NamespaceIdentUuid, TableIdentUuid},
    WarehouseIdent, CONFIG,
};

use crate::api::{iceberg::v1::DataAccess, CatalogConfig};
use crate::service::storage::error::{
    CredentialsError, FileIoError, TableConfigError, UpdateError, ValidationError,
};
use crate::service::storage::{StorageProfile, StorageType};
use crate::service::tabular_idents::TabularIdentUuid;
use aws_config::{BehaviorVersion, SdkConfig};

use iceberg::io::FileIO;
use iceberg_ext::table_config::{client, custom, s3, TableConfig};
use serde::{Deserialize, Serialize};
use std::collections::HashMap;
use veil::Redact;

#[derive(Debug, Clone, PartialEq, Serialize, Deserialize, utoipa::ToSchema)]
#[schema(rename_all = "kebab-case")]
#[serde(rename_all = "kebab-case")]
pub struct S3Profile {
    /// Name of the S3 bucket
    pub bucket: String,
    /// Subpath in the bucket to use.
    /// The same prefix can be used for multiple warehouses.
    pub key_prefix: Option<String>,
    #[serde(default)]
    /// Optional ARN to assume when accessing the bucket
    pub assume_role_arn: Option<String>,
    /// Optional endpoint to use for S3 requests, if not provided
    /// the region will be used to determine the endpoint.
    /// If both region and endpoint are provided, the endpoint will be used.
    #[serde(default)]
    pub endpoint: Option<String>,
    /// Region to use for S3 requests.
    pub region: String,
    /// Path style access for S3 requests.
    #[serde(default)]
    pub path_style_access: Option<bool>,
    /// Optional role ARN to assume for sts vended-credentials
    pub sts_role_arn: Option<String>,
    pub sts_enabled: bool,
    /// S3 flavor to use.
    /// Defaults to AWS
    #[serde(default)]
    pub flavor: S3Flavor,
}

#[derive(Debug, Clone, Copy, PartialEq, Serialize, Deserialize, utoipa::ToSchema)]
#[serde(rename_all = "kebab-case")]
#[schema(rename_all = "kebab-case")]
#[derive(Default)]
pub enum S3Flavor {
    #[default]
    Aws,
    Minio,
}

#[derive(Redact, Clone, PartialEq, Serialize, Deserialize, utoipa::ToSchema)]
#[serde(tag = "credential-type", rename_all = "kebab-case")]
#[allow(clippy::module_name_repetitions)]
#[schema(rename_all = "kebab-case")]
pub enum S3Credential {
    #[serde(rename_all = "kebab-case")]
    AccessKey {
        aws_access_key_id: String,
        #[redact(partial)]
        aws_secret_access_key: String,
    },
}

impl From<&S3Credential> for aws_credential_types::Credentials {
    fn from(cred: &S3Credential) -> Self {
        match &cred {
            S3Credential::AccessKey {
                aws_access_key_id,
                aws_secret_access_key,
            } => aws_credential_types::Credentials::new(
                aws_access_key_id.clone(),
                aws_secret_access_key.clone(),
                None,
                None,
                "iceberg-rest-secret-storage",
            ),
        }
    }
}

impl S3Profile {
    /// Create a new `FileIO` instance for S3.
    ///
    /// # Errors
    /// Fails if the `FileIO` instance cannot be created.
    pub fn file_io(
        &self,
        credential: Option<&aws_credential_types::Credentials>,
    ) -> Result<iceberg::io::FileIO, FileIoError> {
        let mut builder = iceberg::io::FileIOBuilder::new("s3");

        builder = builder.with_prop(iceberg::io::S3_REGION, self.region.clone());

        if let Some(endpoint) = &self.endpoint {
            builder = builder.with_prop(iceberg::io::S3_ENDPOINT, endpoint);
        }
        if let Some(_assume_role_arn) = &self.assume_role_arn {
            return Err(FileIoError::UnsupportedAction(
                "S3 Assume role ARN".to_string(),
            ));
        }
        if let Some(credential) = credential {
            if let Some(session_token) = &credential.session_token() {
                builder = builder.with_prop(iceberg::io::S3_SESSION_TOKEN, session_token);
            }
            builder = builder
                .with_prop(iceberg::io::S3_ACCESS_KEY_ID, credential.access_key_id())
                .with_prop(
                    iceberg::io::S3_SECRET_ACCESS_KEY,
                    credential.secret_access_key(),
                );
        }

        Ok(builder.build()?)
    }

    /// Validate the S3 profile.
    ///
    /// # Errors
    /// - Fails if the bucket name is invalid.
    /// - Fails if the region is too long.
    /// - Fails if the key prefix is too long.
    /// - Fails if the region or endpoint is missing.
    /// - Fails if the endpoint is not a valid URL.
    pub async fn validate(&self, credential: Option<&S3Credential>) -> Result<(), ValidationError> {
        // If key_prefix is provided, remove any trailing and leading slashes.

        let S3Profile {
            bucket,
            key_prefix,
            // Validated via file_io
            assume_role_arn: _,
            endpoint,
            region,
            // Validated via file_io
            path_style_access: _,
            sts_role_arn: _,
            sts_enabled,
            flavor,
        } = self;

        if *sts_enabled && matches!(flavor, S3Flavor::Aws) && self.sts_role_arn.is_none() {
            return Err(ValidationError::InvalidProfile {
                source: None,
                reason: "Storage Profile `sts_role_arn` is required for AWS flavor.".to_string(),
                entity: "sts_role_arn".to_string(),
            });
        }

        if *sts_enabled && credential.is_none() {
            return Err(ValidationError::InvalidProfile {
                source: None,
                reason: "Storage Profile `credential` is required for STS enabled profiles."
                    .to_string(),
                entity: "credential".to_string(),
            });
        }

        let key_prefix = key_prefix
            .as_deref()
            .unwrap_or_default()
            .trim_start_matches('/');

        is_valid_bucket_name(bucket)?;

        if region.len() > 128 {
            return Err(ValidationError::InvalidProfile {
                source: None,
                reason: "Storage Profile `region` must be less than 128 characters.".to_string(),
                entity: "region".to_string(),
            });
        }

        // Aws supports a max of 1024 chars and we need some buffer for tables.
        if key_prefix.len() > 512 {
            return Err(ValidationError::InvalidProfile {
                source: None,
                reason: "Storage Profile `key_prefix` must be less than 512 characters."
                    .to_string(),
                entity: "key_prefix".to_string(),
            });
        }

        if let Some(endpoint) = endpoint {
            let endpoint =
                url::Url::parse(endpoint).map_err(|e| ValidationError::InvalidProfile {
                    source: Some(Box::new(e)),
                    reason: "Storage Profile `endpoint` is not a valid URL.".to_string(),
                    entity: "S3Endpoint".to_string(),
                })?;

            // Protocol must be http or https
            if endpoint.scheme() != "http" && endpoint.scheme() != "https" {
                return Err(ValidationError::InvalidProfile {
                    source: None,
                    reason: "Storage Profile `endpoint` must have http or https protocol."
                        .to_string(),
                    entity: "S3Endpoint".to_string(),
                });
            }
        }

        let file_io = self.file_io(credential.map(Into::into).as_ref())?;
        let test_location = self.tabular_location(
            uuid::Uuid::now_v7().into(),
            TabularIdentUuid::Table(uuid::Uuid::now_v7()),
        );
        self.validate_file_io(&file_io, &test_location).await?;
        tracing::debug!("Validated FileIO for S3 profile");

        if self.sts_enabled {
            if let (Some(arn), S3Flavor::Aws) = (self.sts_role_arn.as_ref(), self.flavor) {
                tracing::debug!("S3 Flavor is AWS, getting sts token for arn: '{}'", arn);
                let token = self
                    .get_aws_sts_token(
                        &test_location,
                        credential.ok_or(CredentialsError::MissingCredential(StorageType::S3))?,
                        arn,
                    )
                    .await?;
                tracing::debug!("Validating STS token.");
                self.validate_sts_token(token, bucket, &test_location)
                    .await?;
            } else if matches!(flavor, S3Flavor::Minio) {
                tracing::debug!("S3 Flavor is Minio, getting sts token");
                let token = self
                    .get_minio_sts_token(
                        &test_location,
                        credential.ok_or(CredentialsError::MissingCredential(StorageType::S3))?,
                    )
                    .await?;
                tracing::debug!("Validating STS token.");
                self.validate_sts_token(token, bucket, &test_location)
                    .await?;
            }
        }

        Ok(())
    }

    async fn validate_file_io(
        &self,
        file_io: &FileIO,
        test_location: &str,
    ) -> Result<(), ValidationError> {
        let test_location = dbg!(test_location.trim_end_matches('/').to_string() + "/test.txt.gz");
        // Test that we can write a metadata file
<<<<<<< HEAD
        let test_metadata = TestMetadata::new();
        let compression_codec = CompressionCodec::try_from_metadata(&test_metadata)
            .map_err(ValidationError::UnsupportedCompressionCodec)?;
        crate::catalog::io::write_metadata_file(
            &test_location,
            test_metadata,
            compression_codec,
            &file_io,
        )
        .await
        .map_err(|e| {
            ValidationError::IoOperationFailed(e, Box::new(StorageProfile::S3(self.clone())))
        })?;
=======
        crate::catalog::io::write_metadata_file(&test_location, "test", file_io)
            .await
            .map_err(|e| {
                ValidationError::IoOperationFailed(e, Box::new(StorageProfile::S3(self.clone())))
            })?;
>>>>>>> b35b13c6
        tracing::debug!("Successfully wrote test file to: {}", test_location);
        crate::catalog::io::read_file(file_io, &test_location)
            .await
            .map_err(|e| {
                ValidationError::IoOperationFailed(e, Box::new(StorageProfile::S3(self.clone())))
            })?;
        // Test that we can delete the test file
        crate::catalog::io::delete_file(file_io, &test_location)
            .await
            .map_err(|e| {
                ValidationError::IoOperationFailed(e, Box::new(StorageProfile::S3(self.clone())))
            })?;
        Ok(())
    }

    /// Check if the profile can be updated with the other profile.
    /// `key_prefix`, `region` and `bucket` must be the same.
    /// We enforce this to avoid issues by accidentally changing the bucket or region
    /// of a warehouse, after which all tables would not be accessible anymore.
    /// Changing an endpoint might still result in an invalid profile, but we allow it.
    ///
    /// # Errors
    /// Fails if the `bucket`, `region` or `key_prefix` is different.
    pub fn can_be_updated_with(&self, other: &Self) -> Result<(), UpdateError> {
        if self.bucket != other.bucket {
            return Err(UpdateError::ImmutableField("bucket".to_string()));
        }

        if self.region != other.region {
            return Err(UpdateError::ImmutableField("region".to_string()));
        }

        if self.key_prefix != other.key_prefix {
            return Err(UpdateError::ImmutableField("key_prefix".to_string()));
        }

        Ok(())
    }

    #[cfg(feature = "s3-signer")]
    /// Get the AWS SDK credentials for the S3 profile.
    ///
    /// # Errors
    /// Fails if the assume role ARN is provided.
    /// Fails if the credential is missing.
    pub fn get_aws_sdk_credentials(
        &self,
        credential: Option<&S3Credential>,
    ) -> Result<aws_credential_types::Credentials, CredentialsError> {
        let Self {
            assume_role_arn,
            endpoint: _,
            region: _,
            path_style_access: _,
            bucket: _,
            key_prefix: _,
            sts_role_arn: _,
            sts_enabled: _,
            flavor: _,
        } = self;

        // assume_role_arn is not supported currently
        if let Some(_assume_role_arn) = assume_role_arn {
            return Err(CredentialsError::UnsupportedCredential(
                "S3 Assume role ARN not supported.".to_string(),
            ));
        }

        // Currently there is no supported configuration without Credential
        if let Some(credential) = credential {
            match credential {
                S3Credential::AccessKey {
                    aws_access_key_id,
                    aws_secret_access_key,
                } => {
                    let credentials = aws_credential_types::Credentials::new(
                        aws_access_key_id.clone(),
                        aws_secret_access_key.clone(),
                        None,
                        None,
                        "iceberg-rest-secret-storage",
                    );
                    Ok(credentials)
                }
            }
        } else {
            Err(CredentialsError::MissingCredential(StorageType::S3))
        }
    }

    #[must_use]
    pub fn generate_catalog_config(&self, warehouse_id: WarehouseIdent) -> CatalogConfig {
        CatalogConfig {
            // ToDo: s3.delete-enabled?
            defaults: HashMap::default(),
            overrides: HashMap::from_iter(vec![(
                "s3.signer.uri".to_string(),
                CONFIG.s3_signer_uri_for_warehouse(warehouse_id).to_string(),
            )]),
        }
    }

    #[must_use]
    pub fn tabular_location(
        &self,
        namespace_id: NamespaceIdentUuid,
        tabular_id: TabularIdentUuid,
    ) -> String {
        // s3://bucket-name/<path_prefix>/<namespace-uuid>/<table-uuid>/
        if let Some(key_prefix) = &self.key_prefix {
            format!(
                "s3://{}/{key_prefix}/{namespace_id}/{tabular_id}",
                &self.bucket
            )
        } else {
            format!("s3://{}/{namespace_id}/{tabular_id}", &self.bucket)
        }
    }

    /// Generate the table configuration for S3.
    ///
    /// # Errors
    /// Fails if vended credentials are used - currently not supported.
    pub async fn generate_table_config(
        &self,
        _: WarehouseIdent,
        _: TableIdentUuid,
        _: NamespaceIdentUuid,
        DataAccess {
            vended_credentials,
            remote_signing,
        }: &DataAccess,
        table_location: &str,
        cred: Option<&S3Credential>,
    ) -> Result<TableConfig, TableConfigError> {
        // If vended_credentials is False and remote_signing is False,
        // use remote_signing.
        let mut remote_signing = !vended_credentials || *remote_signing;

        let mut config = TableConfig::default();

        if let Some(true) = self.path_style_access {
            config.insert(&s3::PathStyleAccess(true));
        }

        config.insert(&s3::Region(self.region.to_string()));
        config.insert(&custom::Pair {
            key: "region".to_string(),
            value: self.region.to_string(),
        });
        config.insert(&client::Region(self.region.to_string()));

        if let Some(endpoint) = &self.endpoint {
            config.insert(&s3::Endpoint(endpoint.to_string()));
        }

        if *vended_credentials {
            if self.sts_enabled {
                let aws_sdk_sts::types::Credentials {
                    access_key_id,
                    secret_access_key,
                    session_token,
                    expiration: _,
                    ..
                } = if let (S3Flavor::Minio, Some(cred)) = (self.flavor, cred) {
                    self.get_minio_sts_token(table_location, cred).await?
                } else if let (Some(cred), Some(arn)) = (cred, self.sts_role_arn.as_ref()) {
                    self.get_aws_sts_token(table_location, cred, arn).await?
                } else {
                    // This error should never be returned since we validate this when creating the profile.
                    // We should consider using an enum instead of 3 independent fields.
                    return Err(TableConfigError::Misconfiguration(
                        "STS either needs Flavor Minio and credentials OR Flavor aws, credentials and a sts role arn.".to_string(),
                    ));
                };
                config.insert(&s3::AccessKeyId(access_key_id));
                config.insert(&s3::SecretAccessKey(secret_access_key));
                config.insert(&s3::SessionToken(session_token));
            } else {
                insert_pyiceberg_hack(&mut config);
                remote_signing = true;
            }
        }

        if remote_signing {
            config.insert(&s3::RemoteSigningEnabled(true));
            // Currently per-table signer uris are not supported by Spark.
            // The URI is cached for one table, and then re-used for another.
            // let signer_uri = CONFIG.s3_signer_uri_for_table(warehouse_id, namespace_id, table_id);
            // config.insert("s3.signer.uri".to_string(), signer_uri.to_string());
        }

        Ok(config)
    }

    async fn get_aws_sts_token(
        &self,
        table_location: &str,
        cred: &S3Credential,
        arn: &String,
    ) -> Result<aws_sdk_sts::types::Credentials, TableConfigError> {
        self.get_sts_token(table_location, cred, Some(arn)).await
    }

    async fn get_minio_sts_token(
        &self,
        table_location: &str,
        cred: &S3Credential,
    ) -> Result<aws_sdk_sts::types::Credentials, TableConfigError> {
        self.get_sts_token(table_location, cred, None).await
    }

    async fn get_sts_token(
        &self,
        table_location: &str,
        cred: &S3Credential,
        arn: Option<&str>,
    ) -> Result<aws_sdk_sts::types::Credentials, TableConfigError> {
        let cred = self
            .get_config(self.get_aws_sdk_credentials(Some(cred))?)
            .await;

        let assume_role_builder = aws_sdk_sts::Client::new(&cred)
            .assume_role()
            .role_session_name("iceberg")
            .policy(Self::get_aws_policy_string(table_location));
        let assume_role_builder = if let Some(arn) = arn {
            assume_role_builder.role_arn(arn)
        } else {
            assume_role_builder
        };

        let v = assume_role_builder.send().await.map_err(|e| {
            TableConfigError::FailedDependency(format!(
                "aws::sts::assume_role token call failed: {e:?}"
            ))
        })?;

        v.credentials.ok_or(TableConfigError::FailedDependency(
            "aws::sts::assume_role token call response didn't contain credentials".to_string(),
        ))
    }

    async fn validate_sts_token(
        &self,
        aws_sdk_sts::types::Credentials {
            access_key_id,
            secret_access_key,
            session_token,
            expiration: _,
            ..
        }: aws_sdk_sts::types::Credentials,
        bucket: &String,
        test_location: &String,
    ) -> Result<(), ValidationError> {
        tracing::debug!("Validating STS token for bucket: '{}'", bucket);
        let file_io = self.file_io(Some(&aws_credential_types::Credentials::new(
            access_key_id,
            secret_access_key,
            Some(session_token),
            None,
            "iceberg-rest-secret-storage",
        )))?;

        self.validate_file_io(&file_io, test_location).await?;
        tracing::debug!("Successfully read test file from: {}", test_location);
        Ok(())
    }

    async fn get_config(&self, creds: aws_credential_types::Credentials) -> SdkConfig {
        let loader = aws_config::ConfigLoader::default()
            .region(Some(aws_config::Region::new(
                self.region.as_str().to_string(),
            )))
            .behavior_version(BehaviorVersion::latest())
            .credentials_provider(creds);

        if let Some(endpoint) = &self.endpoint {
            loader.endpoint_url(endpoint).load().await
        } else {
            loader.load().await
        }
    }

    fn get_aws_policy_string(table_location: &str) -> String {
        let resource = dbg!(format!(
            "arn:aws:s3:::{}/*",
            table_location.trim_start_matches("s3://")
        ));
        format!(
            r#"{{
        "Version": "2012-10-17",
        "Statement": [
            {{
                "Sid": "{}",
                "Effect": "Allow",
                "Action": [
                    "s3:PutObject",
                    "s3:GetObject",
                    "s3:ListBucket",
                    "s3:DeleteObject"
                ],
                "Resource": [
                    "{}"
                ]
            }}
        ]
    }}"#,
            uuid::Uuid::now_v7().simple(),
            resource
        )
    }
}

fn is_valid_bucket_name(bucket: &str) -> Result<(), ValidationError> {
    // Bucket names must be between 3 (min) and 63 (max) characters long.
    if bucket.len() < 3 || bucket.len() > 63 {
        return Err(ValidationError::InvalidProfile {
            source: None,
            reason: "Storage Profile `bucket` must be between 3 and 63 characters long."
                .to_string(),
            entity: "BucketName".to_string(),
        });
    }

    // Bucket names can consist only of lowercase letters, numbers, dots (.), and hyphens (-).
    if !bucket
        .chars()
        .all(|c| c.is_ascii_lowercase() || c.is_ascii_digit() || c == '.' || c == '-')
    {
        return Err(
            ValidationError::InvalidProfile {
                source: None,
                reason: "Bucket name can consist only of lowercase letters, numbers, dots (.), and hyphens (-).".to_string(),
                entity: "BucketName".to_string(),
            }
        );
    }

    // Bucket names must begin and end with a letter or number.
    // Unwrap will not fail as the length is already checked.
    if !bucket.chars().next().unwrap().is_ascii_alphanumeric()
        || !bucket.chars().last().unwrap().is_ascii_alphanumeric()
    {
        return Err(ValidationError::InvalidProfile {
            source: None,
            reason: "Bucket name must begin and end with a letter or number.".to_string(),
            entity: "BucketName".to_string(),
        });
    }

    // Bucket names must not contain two adjacent periods.
    if bucket.contains("..") {
        return Err(ValidationError::InvalidProfile {
            source: None,
            reason: "Bucket name must not contain two adjacent periods.".to_string(),
            entity: "BucketName".to_string(),
        });
    }

    Ok(())
}

fn insert_pyiceberg_hack(config: &mut TableConfig) {
    config.insert(&s3::Signer("S3V4RestSigner".to_string()));
    config.insert(&custom::Pair {
        key: "py-io-impl".to_string(),
        value: "pyiceberg.io.fsspec.FsspecFileIO".to_string(),
    });
}

#[cfg(test)]
mod test {
    use super::*;
    use crate::service::tabular_idents::TabularIdentUuid;
    use needs_env_var::needs_env_var;

    #[test]
    fn test_is_valid_bucket_name() {
        let cases = vec![
            ("foo".to_string(), true),
            ("my-bucket".to_string(), true),
            ("my.bucket".to_string(), true),
            ("my..bucket".to_string(), false),
            // 64 characters
            ("a".repeat(63), true),
            ("a".repeat(64), false),
            // 2 characters
            ("a".repeat(2), false),
            ("a".repeat(3), true),
            // Special-chars
            ("1bucket".to_string(), true),
            ("my_bucket".to_string(), false),
            ("my-ö-bucket".to_string(), false),
            // Invalid start / end chars
            (".my-bucket".to_string(), false),
            ("my-bucket.".to_string(), false),
        ];

        for (bucket, expected) in cases {
            let result = is_valid_bucket_name(&bucket);
            if expected {
                assert!(result.is_ok());
            } else {
                assert!(result.is_err());
            }
        }
    }

    #[test]
    fn test_s3_location() {
        let profile = S3Profile {
            bucket: "test_bucket".to_string(),
            key_prefix: Some("test_prefix".to_string()),
            assume_role_arn: None,
            endpoint: None,
            region: "dummy".to_string(),
            path_style_access: Some(true),
            sts_role_arn: None,
            sts_enabled: false,
            flavor: S3Flavor::Aws,
        };

        let namespace_id = NamespaceIdentUuid::from(uuid::Uuid::now_v7());
        let table_id = TabularIdentUuid::Table(uuid::Uuid::now_v7());

        let location = profile.tabular_location(namespace_id, table_id);
        assert_eq!(
            location,
            format!("s3://test_bucket/test_prefix/{namespace_id}/{table_id}")
        );

        let mut profile = profile.clone();
        profile.key_prefix = None;

        let location = profile.tabular_location(namespace_id, table_id);
        assert_eq!(
            location,
            format!("s3://test_bucket/{namespace_id}/{table_id}")
        );
    }

    #[needs_env_var(TEST_MINIO)]
    mod minio {
        use crate::service::storage::{S3Credential, S3Flavor, S3Profile};

        #[tokio::test]
        async fn test_can_validate() {
            let bucket = std::env::var("ICEBERG_REST_TEST_S3_BUCKET").unwrap();
            let region = std::env::var("ICEBERG_REST_TEST_S3_REGION").unwrap_or("local".into());
            let aws_access_key_id = std::env::var("ICEBERG_REST_TEST_S3_ACCESS_KEY").unwrap();
            let aws_secret_access_key = std::env::var("ICEBERG_REST_TEST_S3_SECRET_KEY").unwrap();
            let endpoint = std::env::var("ICEBERG_REST_TEST_S3_ENDPOINT").unwrap();

            let cred = S3Credential::AccessKey {
                aws_access_key_id,
                aws_secret_access_key,
            };

            let profile = S3Profile {
                bucket,
                key_prefix: Some("test_prefix".to_string()),
                assume_role_arn: None,
                endpoint: Some(endpoint),
                region,
                path_style_access: Some(true),
                sts_role_arn: None,
                flavor: S3Flavor::Minio,
                sts_enabled: true,
            };

            profile.validate(Some(&cred)).await.unwrap();
        }
    }

    #[needs_env_var(TEST_AWS)]
    mod aws {
        use super::super::*;

        #[tokio::test]
        async fn test_can_validate() {
            let bucket = std::env::var("AWS_S3_BUCKET").unwrap();
            let region = std::env::var("AWS_S3_REGION").unwrap();
            let sts_role_arn = std::env::var("AWS_S3_STS_ROLE_ARN").unwrap();
            let cred = S3Credential::AccessKey {
                aws_access_key_id: std::env::var("AWS_S3_ACCESS_KEY_ID").unwrap(),
                aws_secret_access_key: std::env::var("AWS_S3_SECRET_ACCESS_KEY").unwrap(),
            };

            let profile = S3Profile {
                bucket,
                key_prefix: Some("test_prefix".to_string()),
                assume_role_arn: None,
                endpoint: None,
                region,
                path_style_access: Some(true),
                sts_role_arn: Some(sts_role_arn),
                flavor: S3Flavor::Aws,
                sts_enabled: true,
            };

            profile.validate(Some(&cred)).await.unwrap();
        }
    }

    #[test]
    fn policy_string_is_json() {
        let table_location = "s3://bucket-name/path/to/table";
        let policy = S3Profile::get_aws_policy_string(table_location);
        let _ = serde_json::from_str::<serde_json::Value>(&policy).unwrap();
    }
}<|MERGE_RESOLUTION|>--- conflicted
+++ resolved
@@ -258,27 +258,11 @@
     ) -> Result<(), ValidationError> {
         let test_location = dbg!(test_location.trim_end_matches('/').to_string() + "/test.txt.gz");
         // Test that we can write a metadata file
-<<<<<<< HEAD
-        let test_metadata = TestMetadata::new();
-        let compression_codec = CompressionCodec::try_from_metadata(&test_metadata)
-            .map_err(ValidationError::UnsupportedCompressionCodec)?;
-        crate::catalog::io::write_metadata_file(
-            &test_location,
-            test_metadata,
-            compression_codec,
-            &file_io,
-        )
-        .await
-        .map_err(|e| {
-            ValidationError::IoOperationFailed(e, Box::new(StorageProfile::S3(self.clone())))
-        })?;
-=======
         crate::catalog::io::write_metadata_file(&test_location, "test", file_io)
             .await
             .map_err(|e| {
                 ValidationError::IoOperationFailed(e, Box::new(StorageProfile::S3(self.clone())))
             })?;
->>>>>>> b35b13c6
         tracing::debug!("Successfully wrote test file to: {}", test_location);
         crate::catalog::io::read_file(file_io, &test_location)
             .await
