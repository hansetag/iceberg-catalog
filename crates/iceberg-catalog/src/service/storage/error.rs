--- conflicted
+++ resolved
@@ -17,10 +17,8 @@
     },
     #[error(transparent)]
     FileIoError(#[from] FileIoError),
-<<<<<<< HEAD
     #[error(transparent)]
     UnsupportedCompressionCodec(#[from] UnsupportedCompressionCodec),
-=======
     #[error("{reason}")]
     InvalidLocation {
         reason: String,
@@ -28,7 +26,6 @@
         source: Option<Box<dyn std::error::Error + 'static + Send + Sync>>,
         storage_type: StorageType,
     },
->>>>>>> be80deff
 }
 
 impl From<TableConfigError> for ValidationError {
@@ -69,13 +66,12 @@
                 entity,
             } => ErrorModel::bad_request(reason, format!("Invalid{entity}"), source).into(),
             ValidationError::FileIoError(e) => e.into(),
-<<<<<<< HEAD
             ValidationError::UnsupportedCompressionCodec(e) => ErrorModel::bad_request(
                 e.to_string(),
                 "UnsupportedCompressionCodec",
                 Some(Box::new(e)),
             )
-=======
+            .into(),
             ValidationError::InvalidLocation {
                 reason,
                 location,
@@ -87,7 +83,6 @@
                 source,
             )
             .append_detail(location)
->>>>>>> be80deff
             .into(),
         }
     }
