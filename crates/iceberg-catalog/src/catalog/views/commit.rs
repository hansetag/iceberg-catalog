--- conflicted
+++ resolved
@@ -178,11 +178,7 @@
     let ViewMetadataWithLocation {
         metadata_location: _,
         metadata: before_update_metadata,
-<<<<<<< HEAD
     } = C::load_view(view_id, false, transaction.transaction()).await?;
-    let view_location = before_update_metadata.location.clone();
-=======
-    } = C::load_view(view_id, transaction.transaction()).await?;
     let view_location = Location::from_str(&before_update_metadata.location).map_err(|e| {
         ErrorModel::internal(
             format!("Invalid view location in DB: {e}"),
@@ -190,7 +186,6 @@
             Some(Box::new(e)),
         )
     })?;
->>>>>>> 087018ab
 
     state
         .v1_state
@@ -292,12 +287,6 @@
         transaction.transaction(),
     )
     .await?;
-<<<<<<< HEAD
-    let updated_meta = C::load_view(view_id, false, transaction.transaction())
-        .await?
-        .metadata;
-=======
->>>>>>> 087018ab
 
     // We don't commit the transaction yet, first we need to write the metadata file.
     let storage_secret = if let Some(secret_id) = &storage_secret_id {
