--- conflicted
+++ resolved
@@ -65,21 +65,7 @@
         .await?;
 
     // ------------------- BUSINESS LOGIC -------------------
-<<<<<<< HEAD
     let namespace = C::get_namespace(warehouse_id, namespace_id, t.transaction()).await?;
-=======
-    let namespace_id =
-        C::namespace_ident_to_id(warehouse_id, &namespace, state.v1_state.catalog.clone())
-            .await?
-            .ok_or(ErrorModel::not_found(
-                "Namespace does not exist",
-                "NamespaceNotFound",
-                None,
-            ))?;
-
-    let mut t = C::Transaction::begin_write(state.v1_state.catalog.clone()).await?;
-    let namespace = C::get_namespace(warehouse_id, &namespace, t.transaction()).await?;
->>>>>>> 0a777d74
     let warehouse = C::get_warehouse(warehouse_id, t.transaction()).await?;
     let storage_profile = warehouse.storage_profile;
     require_active_warehouse(warehouse.status)?;
