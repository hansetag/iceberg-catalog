--- conflicted
+++ resolved
@@ -134,12 +134,9 @@
             nats_password: None,
             nats_token: None,
             openid_provider_uri: None,
-<<<<<<< HEAD
             listen_port: 8080,
-=======
             health_check_frequency_seconds: 10,
             health_check_jitter_millis: 500,
->>>>>>> 3bf4d4c9
         }
     }
 }
