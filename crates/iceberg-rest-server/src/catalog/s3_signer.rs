use std::collections::HashMap;
use std::str::FromStr;
use std::time::SystemTime;
use std::vec;

use aws_sigv4::http_request::{sign as aws_sign, SignableBody, SignableRequest, SigningSettings};
use aws_sigv4::sign::v4;
use aws_sigv4::{self};
use iceberg_rest_service::v1::{ApiContext, Prefix, Result};
use iceberg_rest_service::{
    ErrorModel, IcebergErrorResponse, RequestMetadata, S3SignRequest, S3SignResponse,
};

use super::CatalogServer;
use crate::catalog::require_warehouse_id;
use crate::service::secrets::SecretStore;
use crate::service::storage::{S3Profile, StorageCredential};
use crate::service::{auth::AuthZHandler, Catalog, State};
use crate::service::{GetTableMetadataResult, TableIdentUuid};
use crate::WarehouseIdent;

const READ_METHODS: &[&str] = &["GET", "HEAD"];
const WRITE_METHODS: &[&str] = &["PUT", "POST", "DELETE"];
// Keep only the following headers:
const HEADERS_TO_SIGN: [&str; 6] = [
    "amz-sdk-invocation-id",
    "amz-sdk-request",
    "content-length",
    "content-type",
    "expect",
    "host",
];

#[async_trait::async_trait]
impl<C: Catalog, A: AuthZHandler, S: SecretStore>
    iceberg_rest_service::v1::s3_signer::Service<State<A, C, S>> for CatalogServer<C, A, S>
{
    async fn sign(
        prefix: Option<Prefix>,
        _namespace: Option<String>,
        table: Option<String>,
        request: S3SignRequest,
<<<<<<< HEAD
        state: ApiContext<State<A, C, S, P>>,
        request_metadata: RequestMetadata,
=======
        state: ApiContext<State<A, C, S>>,
        headers: HeaderMap,
>>>>>>> 6c6529cf
    ) -> Result<S3SignResponse> {
        let warehouse_id = require_warehouse_id(prefix.clone())?;

        let S3SignRequest {
            region: request_region,
            uri: request_url,
            method: request_method,
            headers: request_headers,
            body: request_body,
        } = request.clone();

        let include_staged = true;

        // Unfortunately there is currently no way to pass information about warehouse_id & table_id
        // to this function from a get_table or create_table process.
        // Spark does not support per-table signer.uri.
        // Tabular uses a token-exchange to include the information there.
        // We are looking for the path in the database, which allows us to also work with AuthN solutions
        // that do not support custom data in tokens. Its however also not ideal. Perspectively, we should
        // try to get per-table signer.uri support in Spark.
        let (table_id, table_metadata) = if let Ok(table_id) = require_table_id(table.clone()) {
            (table_id, None)
        } else {
            // Ideally we could get rid of this else clause.
            let location = parse_s3_url_to_location(&request_url)?;
            let table_metadata = C::get_table_metadata_by_s3_location(
                &warehouse_id,
                &location,
                include_staged,
                state.v1_state.catalog.clone(),
            )
            .await
            .map_err(|e| {
                ErrorModel::builder()
                    .code(http::StatusCode::UNAUTHORIZED.into())
                    .message("Unauthorized".to_string())
                    .r#type("InvalidLocation".to_string())
                    .stack(Some(vec![format!("{e:?}")]))
                    .build()
            })?;

            // s3://tests/c3ebf200-1e94-11ef-9ed7-7bebc6e5a664/018fca00-6bba-7669-8a10-5dc42e37cd63/data/00001-1-840f0dc8-a888-4522-a327-12187ce32dbd-0-00001.parquet
            // s3://tests/c3ebf200-1e94-11ef-9ed7-7bebc6e5a664/018fca00-6bba-7669-8a10-5dc42e37cd63

            (table_metadata.table_id, Some(table_metadata))
        };

        // First check - fail fast if requested table is not allowed.
        // We also need to check later if the path matches the table location.
        validate_table_method::<A>(
            &request_method,
            &request_metadata,
            &warehouse_id,
            &table_id,
            state.v1_state.auth,
        )
        .await?;
        // TODO: why were headers dropped here?
        // drop(request_metadata);

        // Included staged tables as this might be a commit
        let GetTableMetadataResult {
            table: _,
            table_id,
            warehouse_id: _,
            location,
            metadata_location: _,
            storage_secret_ident,
            storage_profile,
        } = if let Some(table_metadata) = table_metadata {
            table_metadata
        } else {
            C::get_table_metadata_by_id(
                &warehouse_id,
                &table_id,
                include_staged,
                state.v1_state.catalog,
            )
            .await?
        };

        let extend_err = |mut e: IcebergErrorResponse| {
            e.error.push_to_stack(format!("Table ID: {table_id}"));
            e.error.push_to_stack(format!("Request URI: {request_url}"));
            e.error.push_to_stack(format!("Table Location: {location}"));
            e
        };

        let storage_profile = storage_profile
            .try_into_s3(http::StatusCode::INTERNAL_SERVER_ERROR.into())
            .map_err(extend_err)?;

        validate_uri(&request_url, &location, &storage_profile).map_err(extend_err)?;
        validate_region(&request_region, &storage_profile).map_err(extend_err)?;

        // If all is good, we need the storage secret
        let storage_secret = if let Some(storage_secret_ident) = storage_secret_ident {
            Some(
                S::get_secret_by_id::<StorageCredential>(
                    &storage_secret_ident,
                    state.v1_state.secrets,
                )
                .await?
                .secret,
            )
        } else {
            None
        }
        .map(|secret| {
            secret
                .try_into_s3(http::StatusCode::INTERNAL_SERVER_ERROR.into())
                .map_err(extend_err)
        })
        .transpose()?;

        let credentials: aws_credential_types::Credentials = storage_profile
            .get_aws_sdk_credentials(storage_secret.as_ref())
            .map_err(extend_err)?;

        sign(
            credentials,
            request_body,
            &request_region,
            &request_url,
            &request_method,
            &request_headers,
        )
        .map_err(extend_err)
    }
}

fn sign(
    credentials: aws_credential_types::Credentials,
    request_body: Option<String>,
    request_region: &str,
    request_url: &url::Url,
    request_method: &http::Method,
    request_headers: &HashMap<String, Vec<String>>,
) -> Result<S3SignResponse> {
    let body = request_body.map(std::string::String::into_bytes);
    let signable_body = if let Some(body) = &body {
        SignableBody::Bytes(body)
    } else {
        SignableBody::UnsignedPayload
    };

    let mut sign_settings = SigningSettings::default();
    sign_settings.payload_checksum_kind = aws_sigv4::http_request::PayloadChecksumKind::XAmzSha256;
    let identity = credentials.into();
    let signing_params = v4::SigningParams::builder()
        .identity(&identity)
        .region(request_region)
        .name("s3")
        .time(SystemTime::now())
        .settings(sign_settings)
        .build()
        .map_err(|e| {
            ErrorModel::builder()
                .code(http::StatusCode::INTERNAL_SERVER_ERROR.into())
                .message("Failed to create signing params".to_string())
                .r#type("FailedToCreateSigningParams".to_string())
                .stack(Some(vec![e.to_string()]))
                .build()
        })?
        .into();

    let signable_request_headers = request_headers
        .iter()
        .filter(|(k, _)| HEADERS_TO_SIGN.contains(&k.to_lowercase().as_str()))
        .map(|(k, v)| (k.clone(), v.clone()))
        .collect::<HashMap<_, _>>();
    let mut headers_vec: Vec<(String, String)> = Vec::new();

    for (key, values) in signable_request_headers.clone() {
        for value in values {
            headers_vec.push((key.clone(), value));
        }
    }

    let encoded_uri = partially_decode_uri(request_url)?;
    let signable_request = SignableRequest::new(
        request_method.as_str(),
        encoded_uri.to_string(),
        headers_vec.iter().map(|(k, v)| (k.as_str(), v.as_str())),
        signable_body,
    )
    .map_err(|e| {
        ErrorModel::builder()
            .code(http::StatusCode::BAD_REQUEST.into())
            .message("Request is not signable".to_string())
            .r#type("FailedToCreateSignableRequest".to_string())
            .stack(Some(vec![e.to_string()]))
            .build()
    })?;

    let (signing_instructions, _signature) = aws_sign(signable_request, &signing_params)
        .map_err(|e| {
            ErrorModel::builder()
                .code(http::StatusCode::INTERNAL_SERVER_ERROR.into())
                .message("Failed to sign request".to_string())
                .r#type("FailedToSignRequest".to_string())
                .stack(Some(vec![e.to_string()]))
                .build()
        })?
        .into_parts();

    let mut output_uri = encoded_uri.clone();
    for (key, value) in signing_instructions.params() {
        output_uri.query_pairs_mut().append_pair(key, value);
    }
    let mut output_headers = signable_request_headers.clone();
    for (key, value) in signing_instructions.headers() {
        output_headers.insert(key.to_string(), vec![value.to_string()]);
    }

    let sign_response = S3SignResponse {
        uri: output_uri,
        headers: output_headers,
    };

    Ok(sign_response)
}

fn partially_decode_uri(uri: &url::Url) -> Result<url::Url> {
    // We only modify path segments. Iterate over all path segments and unr urlencoding::decode them.
    let mut new_uri = uri.clone();
    let path_segments = new_uri
        .path_segments()
        .map(std::iter::Iterator::collect::<Vec<_>>)
        .unwrap_or_default();

    let mut new_path_segments = Vec::new();
    for segment in path_segments {
        new_path_segments.push(
            urlencoding::decode(segment)
                .map(|s| s.replace(' ', "+"))
                .map_err(|e| {
                    ErrorModel::builder()
                        .code(http::StatusCode::BAD_REQUEST.into())
                        .message("Failed to decode URI segment".to_string())
                        .r#type("FailedToDecodeURISegment".to_string())
                        .stack(Some(vec![e.to_string()]))
                        .build()
                })?,
        );
    }

    new_uri.set_path(&new_path_segments.join("/"));
    Ok(new_uri)
}

fn require_table_id(table_id: Option<String>) -> Result<TableIdentUuid> {
    table_id
        .ok_or(
            ErrorModel::builder()
                .code(http::StatusCode::BAD_REQUEST.into())
                .message("A Table ID is required as part of the URL path".to_string())
                .r#type("TableIdRequired".to_string())
                .build()
                .into(),
        )
        .and_then(|table_id| TableIdentUuid::from_str(&table_id).map_err(Into::into))
}

fn validate_region(region: &str, storage_profile: &S3Profile) -> Result<()> {
    if region != storage_profile.region {
        return Err(ErrorModel::builder()
            .code(http::StatusCode::BAD_REQUEST.into())
            .message("Region does not match storage profile".to_string())
            .r#type("RegionMismatch".to_string())
            .build()
            .into());
    }

    Ok(())
}

async fn validate_table_method<A: AuthZHandler>(
    method: &http::Method,
    metadata: &RequestMetadata,
    warehouse_id: &WarehouseIdent,
    table_id: &TableIdentUuid,
    auth_state: A::State,
) -> Result<()> {
    // First check - fail fast if requested table is not allowed.
    // We also need to check later if the path matches the table location.
    if WRITE_METHODS.contains(&method.as_str()) {
        // We specify namespace as none for AuthZ check because we don't want to grant access to potentially
        // locations not known to the catalog.
        A::check_commit_table(metadata, warehouse_id, Some(table_id), None, auth_state).await?;
    } else if READ_METHODS.contains(&method.as_str()) {
        A::check_load_table(metadata, warehouse_id, None, Some(table_id), auth_state).await?;
    } else {
        return Err(ErrorModel::builder()
            .code(http::StatusCode::METHOD_NOT_ALLOWED.into())
            .message("Method not allowed".to_string())
            .r#type("MethodNotAllowed".to_string())
            .build()
            .into());
    }

    Ok(())
}

const AWS_S3_ACCESS_POINTS: &[&str] = &["s3", "s3.dualstack", "s3-fips.dualstack", "s3-fips"];

#[allow(clippy::too_many_lines)]
fn validate_uri(
    // i.e. https://bucket.s3.region.amazonaws.com/key
    request_uri: &url::Url,
    // i.e. s3://bucket/key
    table_location: &str,
    storage_profile: &S3Profile,
) -> Result<()> {
    let table_location = url::Url::parse(table_location.trim_end_matches('/')).map_err(|e| {
        ErrorModel::builder()
            .code(http::StatusCode::INTERNAL_SERVER_ERROR.into())
            .message("Failed to parse table location".to_string())
            .r#type("FailedToParseTableLocation".to_string())
            .stack(Some(vec![e.to_string()]))
            .build()
    })?;
    let table_bucket = table_location.host_str().ok_or_else(|| {
        ErrorModel::builder()
            .code(http::StatusCode::INTERNAL_SERVER_ERROR.into())
            .message("Table location does not have a bucket".to_string())
            .r#type("TableLocationNoBucket".to_string())
            .build()
    })?;
    let table_key_virtual_host: Vec<_> = table_location
        .path_segments()
        .map(std::iter::Iterator::collect)
        .ok_or(
            ErrorModel::builder()
                .code(http::StatusCode::INTERNAL_SERVER_ERROR.into())
                .message("Table location does not have a key".to_string())
                .r#type("TableLocationNoKey".to_string())
                .build(),
        )?;
    let table_key_path_style = vec![table_bucket]
        .into_iter()
        .chain(table_key_virtual_host.clone())
        .collect::<Vec<_>>();

    let request_key: Vec<_> = request_uri
        .path_segments()
        .map(std::iter::Iterator::collect)
        .unwrap_or_default();

    // Obtain tuples of (scheme, host) for the endpoint candidates.
    // We need multiple candidates only for AWS S3, as there are multiple access points such as s3, s3.dualstack, etc.
    let table_endpoint_candidates = if let Some(endpoint) = &storage_profile.endpoint {
        let endpoint = url::Url::parse(endpoint).map_err(|e| {
            ErrorModel::builder()
                .code(http::StatusCode::INTERNAL_SERVER_ERROR.into())
                .message("Failed to parse storage profile endpoint".to_string())
                .r#type("FailedToParseStorageProfileEndpoint".to_string())
                .stack(Some(vec![e.to_string()]))
                .build()
        })?;

        vec![(
            endpoint.scheme().to_string(),
            endpoint
                .host()
                .ok_or(
                    ErrorModel::builder()
                        .code(http::StatusCode::INTERNAL_SERVER_ERROR.into())
                        .message("Storage profile endpoint does not have a host".to_string())
                        .r#type("StorageProfileNoHost".to_string())
                        .build(),
                )?
                .to_string(),
        )]
    } else {
        // If no endpoint is specified explicitly, we check against known AWS S3 access points.
        let table_region = &storage_profile.region;

        AWS_S3_ACCESS_POINTS
            .iter()
            .map(|access_point| {
                (
                    "https".to_string(),
                    format!("{access_point}.{table_region}.amazonaws.com"),
                )
            })
            .collect::<Vec<_>>()
    };

    // There are two ways to access S3 buckets: path style and virtual host style.
    // Virtual Host style: https://<bucket>.s3.<region>.amazonaws.com/<key>
    // Path style: https://s3.<region>.amazonaws.com/<bucket>/<key>
    // As both are valid, we need to check both.

    // Case 1: Virtual Host style
    let allowed_virtual_hosts = table_endpoint_candidates
        .iter()
        .map(|(scheme, host)| (scheme, format!("{table_bucket}.{host}")))
        .collect::<Vec<_>>();
    // Case 2: Path style
    let allowed_path_style = &table_endpoint_candidates;

    if allowed_virtual_hosts.iter().any(|(scheme, host)| {
        request_uri.scheme() == *scheme && request_uri.host_str() == Some(host)
    }) {
        // Case 1: Virtual Host style
        let len = table_key_virtual_host.len();
        if request_key.len() < len || request_key[..len] != table_key_virtual_host {
            Err(ErrorModel::builder()
                .code(http::StatusCode::FORBIDDEN.into())
                .message("Request URI does not match table location".to_string())
                .r#type("VirtualHostURIMismatch".to_string())
                .stack(Some(vec![
                    format!("Expected Key: {table_key_virtual_host:?}"),
                    format!("Actual Key: {request_key:?}"),
                ]))
                .build()
                .into())
        } else {
            Ok(())
        }
    } else if allowed_path_style.iter().any(|(scheme, host)| {
        request_uri.scheme() == scheme && request_uri.host_str() == Some(host)
    }) {
        // Case 2: Path style
        let len = table_key_path_style.len();
        if request_key.len() < len || request_key[..len] != table_key_path_style {
            Err(ErrorModel::builder()
                .code(http::StatusCode::FORBIDDEN.into())
                .message("Request URI does not match table location".to_string())
                .r#type("PathStyleHostMismatch".to_string())
                .stack(Some(vec![
                    format!("Expected Key: {table_key_path_style:?}"),
                    format!("Actual Key: {request_key:?}"),
                ]))
                .build()
                .into())
        } else {
            Ok(())
        }
    } else {
        Err(ErrorModel::builder()
            .code(http::StatusCode::FORBIDDEN.into())
            .message("Request URI does not match table location".to_string())
            .r#type("RequestUriMismatch".to_string())
            .build()
            .into())
    }
}

// Parsing from http url to s3:// url is messy.
// We should find a way to pass the required information from
// the get_table request to the signer.
// This function only supports path-style access
// if the URIs host is a single identifier (no dots) or an IP address.
fn parse_s3_url_to_location(uri: &url::Url) -> Result<String> {
    // We need to check both virtual host and path style.
    // Virtual Host style: https://<bucket>.<endpoint with optional.points>/<key>
    // Path style: https://<endpoint with optional.points>/<bucket>/<key>
    let host = uri.host().ok_or(
        ErrorModel::builder()
            .code(http::StatusCode::BAD_REQUEST.into())
            .message("URI does not have a host".to_string())
            .r#type("UriNoHost".to_string())
            .build(),
    )?;

    let path = uri.path().trim_start_matches('/');

    match host {
        url::Host::Domain(domain) => {
            if domain.contains('.') {
                // Virtual Host style
                let parts = domain.split('.').collect::<Vec<_>>();
                let bucket = parts[0];
                Ok(format!("s3://{bucket}/{path}"))
            } else {
                // Path style
                Ok(format!("s3://{path}"))
            }
        }
        url::Host::Ipv4(_) | url::Host::Ipv6(_) => Ok(format!("s3://{path}")),
    }
}

#[cfg(test)]
mod test {
    use super::*;

    struct TC {
        request_uri: &'static str,
        table_location: &'static str,
        region: &'static str,
        endpoint: Option<&'static str>,
        expected_outcome: bool,
    }

    fn make_storage_profile(test_case: &TC) -> S3Profile {
        S3Profile {
            bucket: "should-not-be-used".to_string(),
            endpoint: test_case.endpoint.map(std::string::ToString::to_string),
            region: test_case.region.to_string(),
            assume_role_arn: None,
            path_style_access: None,
            key_prefix: None,
        }
    }

    fn run_validate_uri_test(test_case: &TC) {
        let storage_profile = make_storage_profile(test_case);
        let request_uri = url::Url::parse(test_case.request_uri).unwrap();
        let table_location = test_case.table_location;
        let result = validate_uri(&request_uri, table_location, &storage_profile);
        assert_eq!(result.is_ok(), test_case.expected_outcome);
    }

    #[test]
    fn test_parse_s3_url_to_location() {
        let cases = vec![
            ("https://foo.endpoint.com/bar/a/key", "s3://foo/bar/a/key"),
            ("https://endpoint/bar/a/key", "s3://bar/a/key"),
            ("http://localhost:9000/bar/a/key", "s3://bar/a/key"),
            ("http://192.168.1.1/bar/a/key", "s3://bar/a/key"),
            ("https://foo.bar.com/key", "s3://foo/key"),
        ];

        for (uri, expected) in cases {
            let uri = url::Url::parse(uri).unwrap();
            let result = parse_s3_url_to_location(&uri).unwrap();
            assert_eq!(result, expected);
        }
    }

    #[test]
    fn test_uri_virtual_host() {
        let cases = vec![
            // Basic bucket-style
            TC {
                request_uri: "https://bucket.s3.my-region.amazonaws.com/key",
                table_location: "s3://bucket/key",
                region: "my-region",
                endpoint: None,
                expected_outcome: true,
            },
            // Allow subpaths
            TC {
                request_uri: "https://bucket.s3.my-region.amazonaws.com/key/foo/file.parquet",
                table_location: "s3://bucket/key",
                region: "my-region",
                endpoint: None,
                expected_outcome: true,
            },
            // Basic bucket-style with special characters in key
            TC {
                request_uri:
                    "https://bucket.s3.my-region.amazonaws.com/key/with-special-chars%20/foo",
                table_location: "s3://bucket/key/with-special-chars%20/foo",
                region: "my-region",
                endpoint: None,
                expected_outcome: true,
            },
            // Wrong key
            TC {
                request_uri: "https://bucket.s3.my-region.amazonaws.com/key-2",
                table_location: "s3://bucket/key",
                region: "my-region",
                endpoint: None,
                expected_outcome: false,
            },
            // Wrong bucket
            TC {
                request_uri: "https://bucket-2.s3.my-region.amazonaws.com/key",
                table_location: "s3://bucket/key",
                region: "my-region",
                endpoint: None,
                expected_outcome: false,
            },
            // Bucket with points
            TC {
                request_uri: "https://bucket.with.point.s3.my-region.amazonaws.com/key",
                table_location: "s3://bucket.with.point/key",
                region: "my-region",
                endpoint: None,
                expected_outcome: true,
            },
        ];

        for tc in cases {
            run_validate_uri_test(&tc);
        }
    }

    #[test]
    fn test_uri_path_style() {
        let cases = vec![
            // Basic path-style
            TC {
                request_uri: "https://s3.my-region.amazonaws.com/bucket/key",
                table_location: "s3://bucket/key",
                region: "my-region",
                endpoint: None,
                expected_outcome: true,
            },
            // Allow subpaths
            TC {
                request_uri: "https://s3.my-region.amazonaws.com/bucket/key/foo/file.parquet",
                table_location: "s3://bucket/key",
                region: "my-region",
                endpoint: None,
                expected_outcome: true,
            },
            // Basic path-style with special characters in key
            TC {
                request_uri:
                    "https://s3.my-region.amazonaws.com/bucket/key/with-special-chars%20/foo",
                table_location: "s3://bucket/key/with-special-chars%20/foo",
                region: "my-region",
                endpoint: None,
                expected_outcome: true,
            },
            // Wrong key
            TC {
                request_uri: "https://s3.my-region.amazonaws.com/bucket/key-2",
                table_location: "s3://bucket/key",
                region: "my-region",
                endpoint: None,
                expected_outcome: false,
            },
            // Wrong bucket
            TC {
                request_uri: "https://s3.my-region.amazonaws.com/bucket-2/key",
                table_location: "s3://bucket/key",
                region: "my-region",
                endpoint: None,
                expected_outcome: false,
            },
            // Bucket with points
            TC {
                request_uri: "https://s3.my-region.amazonaws.com/bucket.with.point/key",
                table_location: "s3://bucket.with.point/key",
                region: "my-region",
                endpoint: None,
                expected_outcome: true,
            },
        ];

        for tc in cases {
            run_validate_uri_test(&tc);
        }
    }

    #[test]
    fn test_uri_bucket_missing() {
        let cases = vec![
            // Bucket missing
            TC {
                request_uri: "https://s3.my-region.amazonaws.com/key",
                table_location: "s3://bucket/key",
                region: "my-region",
                endpoint: None,
                expected_outcome: false,
            },
        ];

        for tc in cases {
            run_validate_uri_test(&tc);
        }
    }

    #[test]
    fn test_uri_custom_endpoint() {
        let cases = vec![
            // Endpoint specified
            TC {
                request_uri: "https://bucket.with.point.s3.my-service.example.com/key",
                table_location: "s3://bucket.with.point/key",
                region: "my-region",
                endpoint: Some("https://s3.my-service.example.com"),
                expected_outcome: true,
            },
            // Endpoint specified but wrong
            TC {
                request_uri: "https://bucket.with.point.s3.my-service.example.com/key",
                table_location: "s3://bucket.with.point/key",
                region: "my-region",
                endpoint: Some("https://my-service.example.com"),
                expected_outcome: false,
            },
        ];

        for tc in cases {
            run_validate_uri_test(&tc);
        }
    }

    #[test]
    fn test_validate_region() {
        let storage_profile = S3Profile {
            bucket: "should-not-be-used".to_string(),
            endpoint: None,
            region: "my-region".to_string(),
            assume_role_arn: None,
            path_style_access: None,
            key_prefix: None,
        };

        let result = validate_region("my-region", &storage_profile);
        assert!(result.is_ok());

        let result = validate_region("wrong-region", &storage_profile);
        assert!(result.is_err());
    }
}<|MERGE_RESOLUTION|>--- conflicted
+++ resolved
@@ -40,13 +40,8 @@
         _namespace: Option<String>,
         table: Option<String>,
         request: S3SignRequest,
-<<<<<<< HEAD
-        state: ApiContext<State<A, C, S, P>>,
+        state: ApiContext<State<A, C, S>>,
         request_metadata: RequestMetadata,
-=======
-        state: ApiContext<State<A, C, S>>,
-        headers: HeaderMap,
->>>>>>> 6c6529cf
     ) -> Result<S3SignResponse> {
         let warehouse_id = require_warehouse_id(prefix.clone())?;
 
