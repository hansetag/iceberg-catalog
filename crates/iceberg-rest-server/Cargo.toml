--- conflicted
+++ resolved
@@ -30,11 +30,8 @@
 aws-sigv4 = { version = "^1.2", optional = true }
 axum = { workspace = true, optional = true }
 chrono = { workspace = true }
-<<<<<<< HEAD
+clap = { workspace = true }
 cloudevents-sdk = { version = "0.7.0" }
-=======
-clap = { version = "4.5.6", features = ["derive"] }
->>>>>>> e356b5e4
 derive_more = { workspace = true }
 flate2 = { workspace = true }
 futures = { workspace = true }
