--- conflicted
+++ resolved
@@ -30,12 +30,8 @@
 aws-sigv4 = { version = "^1.2", optional = true }
 axum = { workspace = true, optional = true }
 chrono = { workspace = true }
-<<<<<<< HEAD
 clap = { workspace = true, features = ["derive", "env"] }
-=======
-clap = { workspace = true }
 cloudevents-sdk = { version = "0.7.0" }
->>>>>>> 6c6529cf
 derive_more = { workspace = true }
 flate2 = { workspace = true }
 futures = { workspace = true }
