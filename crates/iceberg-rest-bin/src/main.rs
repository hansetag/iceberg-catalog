use anyhow::Context;
use async_nats::ServerAddr;
use clap::{Parser, Subcommand};
use iceberg_rest_server::service::event_publisher::{
    CloudEventSink, CloudEventsPublisher, NatsPublisher,
};
use iceberg_rest_server::{
    implementations::{
        postgres::{Catalog, CatalogState, SecretsState, SecretsStore},
        AllowAllAuthState, AllowAllAuthZHandler,
    },
    service::router::{new_full_router, serve as service_serve},
    CONFIG,
};
<<<<<<< HEAD
use tracing_subscriber::filter::LevelFilter;
use tracing_subscriber::EnvFilter;
=======
use std::sync::Arc;
>>>>>>> 6c6529cf

#[derive(Parser)]
#[command(version, about, long_about = None)]
struct Cli {
    #[command(subcommand)]
    command: Option<Commands>,
}

#[derive(Subcommand)]
enum Commands {
    /// Migrate the database
    Migrate {},
    /// Run the server - The database must be migrated before running the server
    Serve {},
    /// Check the health of the server
    Healthcheck {},
}

async fn serve(bind_addr: std::net::SocketAddr) -> Result<(), anyhow::Error> {
    let read_pool = iceberg_rest_server::implementations::postgres::get_reader_pool().await?;
    let write_pool = iceberg_rest_server::implementations::postgres::get_writer_pool().await?;

    let catalog_state = CatalogState {
        read_pool: read_pool.clone(),
        write_pool: write_pool.clone(),
    };
    let secrets_state = SecretsState {
        read_pool,
        write_pool,
    };

    let mut cloud_event_sinks = vec![];

    if let Some(nat_addr) = &CONFIG.nats_address {
        tracing::info!("Running with nats publisher, connecting to: {nat_addr}");
        let nats_publisher = NatsPublisher {
            client: async_nats::connect(
                ServerAddr::from_url(nat_addr.clone())
                    .context("Converting nats URL to ServerAddr failed.")?,
            )
            .await
            .context("Connecting to nats server failed.")?,
            topic: CONFIG
                .nats_topic
                .clone()
                .ok_or(anyhow::anyhow!("Missing nats topic."))?,
        };
        cloud_event_sinks.push(Arc::new(nats_publisher) as Arc<dyn CloudEventSink + Sync + Send>);
    } else {
        tracing::info!("Running without publisher.");
    };

    let listener = tokio::net::TcpListener::bind(bind_addr).await?;
    let router = new_full_router::<
        Catalog,
        Catalog,
        AllowAllAuthZHandler,
        AllowAllAuthZHandler,
        SecretsStore,
    >(
        AllowAllAuthState,
        catalog_state,
        secrets_state,
        CloudEventsPublisher {
            sinks: cloud_event_sinks,
        },
    );

    service_serve(listener, router).await?;

    Ok(())
}

#[tokio::main]
async fn main() -> anyhow::Result<()> {
    let cli = Cli::parse();

    tracing_subscriber::fmt()
        // Configure the subscriber to emit logs in JSON format.
        .json()
        // Configure the subscriber to flatten event fields in the output JSON objects.
        .flatten_event(true)
        // Set the subscriber as the default, returning an error if this fails.
        .with_env_filter(
            EnvFilter::builder()
                .with_default_directive(LevelFilter::INFO.into())
                .from_env_lossy(),
        )
        .init();

    match cli.command {
        Some(Commands::Migrate {}) => {
            println!("Migrating database...");
            let write_pool =
                iceberg_rest_server::implementations::postgres::get_writer_pool().await?;

            // This embeds database migrations in the application binary so we can ensure the database
            // is migrated correctly on startup
            iceberg_rest_server::implementations::postgres::migrate(&write_pool).await?;
            println!("Database migration complete.");
        }
        Some(Commands::Serve {}) => {
            println!("Starting server on 0.0.0.0:8080...");
            let bind_addr = std::net::SocketAddr::from(([0, 0, 0, 0], 8080));
            serve(bind_addr).await?;
        }
        Some(Commands::Healthcheck {}) => {
            println!("Checking health...");
            let client = reqwest::Client::new();
            let response = client.get("http://localhost:8080/health").send().await?;
            let status = response.status();
            // Fail with an error if the server is not healthy
            if !status.is_success() {
                eprintln!("Server is not healthy: {}", status);
                std::process::exit(1);
            } else {
                println!("Server is healthy.");
            }
        }
        None => {
            // Error out if no subcommand is provided.
            eprintln!("No subcommand provided. Use --help for more information.");
        }
    }

    Ok(())
}<|MERGE_RESOLUTION|>--- conflicted
+++ resolved
@@ -12,12 +12,9 @@
     service::router::{new_full_router, serve as service_serve},
     CONFIG,
 };
-<<<<<<< HEAD
 use tracing_subscriber::filter::LevelFilter;
 use tracing_subscriber::EnvFilter;
-=======
 use std::sync::Arc;
->>>>>>> 6c6529cf
 
 #[derive(Parser)]
 #[command(version, about, long_about = None)]
