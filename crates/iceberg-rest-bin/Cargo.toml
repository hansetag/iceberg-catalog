--- conflicted
+++ resolved
@@ -35,11 +35,7 @@
 iceberg-rest-service = { path = "../iceberg-rest-service", features = [
     "tokio",
 ] }
-<<<<<<< HEAD
-=======
-log = { workspace = true }
 reqwest = { workspace = true }
->>>>>>> e356b5e4
 serde_json = { workspace = true }
 tokio = { workspace = true }
 tower-http = { workspace = true }
